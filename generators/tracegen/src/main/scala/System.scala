package tracegen

import chisel3._
import freechips.rocketchip.config.{Field, Parameters}
<<<<<<< HEAD
import freechips.rocketchip.diplomacy.{LazyModule, LazyModuleImp, BufferParams, ValName}
import freechips.rocketchip.groundtest.{DebugCombiner, TraceGenParams}
=======
import freechips.rocketchip.diplomacy.{LazyModule, LazyModuleImp, BufferParams}
import freechips.rocketchip.interrupts.{IntSinkNode, IntSinkPortSimple}
import freechips.rocketchip.groundtest.{DebugCombiner, TraceGenParams, GroundTestTile}
>>>>>>> 863e68ff
import freechips.rocketchip.subsystem._
import freechips.rocketchip.interrupts.{IntSinkNode, IntSinkPortSimple}

<<<<<<< HEAD
case object BoomTraceGenKey extends Field[Seq[TraceGenParams]](Nil)
case object TraceGenKey extends Field[Seq[TraceGenParams]](Nil)

trait HasTraceGenTiles { this: BaseSubsystem =>
  val rocket_tiles = p(TraceGenKey).zipWithIndex.map { case (params, i) =>
    LazyModule(new TraceGenTile(i, params, p))
  }
  val boom_tiles = p(BoomTraceGenKey).zipWithIndex.map { case (params, i) =>
    LazyModule(new BoomTraceGenTile(i, params, p))
  }

  val tiles = rocket_tiles ++ boom_tiles

  tiles.foreach { t =>
    sbus.fromTile(None, buffer = BufferParams.default) { t.masterNode }
  }

  implicit val valName = ValName(this.name)
  IntSinkNode(IntSinkPortSimple()) :=* ibus.toPLIC
}

trait HasTraceGenTilesModuleImp extends LazyModuleImp {
  val outer: HasTraceGenTiles
  val success = IO(Output(Bool()))

  outer.tiles.zipWithIndex.map { case(t, i) =>
    t.module.constants.hartid := i.U
  }

  val status = DebugCombiner(
    outer.rocket_tiles.map(_.module.status) ++
    outer.boom_tiles.map(_.module.status)
  )
  success := status.finished
}

=======
>>>>>>> 863e68ff
class TraceGenSystem(implicit p: Parameters) extends BaseSubsystem
    with HasTiles
    with CanHaveMasterAXI4MemPort {

  def coreMonitorBundles = Nil
  override lazy val module = new TraceGenSystemModuleImp(this)
}

class TraceGenSystemModuleImp(outer: TraceGenSystem)
  extends BaseSubsystemModuleImp(outer)
<<<<<<< HEAD
  with HasTraceGenTilesModuleImp

class DRAMCacheTraceGenSystem(implicit p: Parameters) extends BaseSubsystem
    with HasTraceGenTiles
    with CanHaveMasterAXI4MemPort
    with memblade.cache.HasPeripheryDRAMCache {
  override lazy val module = new DRAMCacheTraceGenSystemModuleImp(this)
}

class DRAMCacheTraceGenSystemModuleImp(outer: DRAMCacheTraceGenSystem)
  extends BaseSubsystemModuleImp(outer)
  with HasTraceGenTilesModuleImp
  with memblade.cache.HasPeripheryDRAMCacheModuleImp
=======
{
  val success = IO(Output(Bool()))

  outer.tiles.zipWithIndex.map { case(t, i) => t.module.constants.hartid := i.U }

  val status = dontTouch(DebugCombiner(outer.tiles.collect {
    case t: GroundTestTile => t.module.status
    case t: BoomTraceGenTile => t.module.status
  }))
  success := outer.tileCeaseSinkNode.in.head._1.asUInt.andR

}
>>>>>>> 863e68ff
<|MERGE_RESOLUTION|>--- conflicted
+++ resolved
@@ -2,56 +2,11 @@
 
 import chisel3._
 import freechips.rocketchip.config.{Field, Parameters}
-<<<<<<< HEAD
 import freechips.rocketchip.diplomacy.{LazyModule, LazyModuleImp, BufferParams, ValName}
-import freechips.rocketchip.groundtest.{DebugCombiner, TraceGenParams}
-=======
-import freechips.rocketchip.diplomacy.{LazyModule, LazyModuleImp, BufferParams}
-import freechips.rocketchip.interrupts.{IntSinkNode, IntSinkPortSimple}
 import freechips.rocketchip.groundtest.{DebugCombiner, TraceGenParams, GroundTestTile}
->>>>>>> 863e68ff
 import freechips.rocketchip.subsystem._
 import freechips.rocketchip.interrupts.{IntSinkNode, IntSinkPortSimple}
 
-<<<<<<< HEAD
-case object BoomTraceGenKey extends Field[Seq[TraceGenParams]](Nil)
-case object TraceGenKey extends Field[Seq[TraceGenParams]](Nil)
-
-trait HasTraceGenTiles { this: BaseSubsystem =>
-  val rocket_tiles = p(TraceGenKey).zipWithIndex.map { case (params, i) =>
-    LazyModule(new TraceGenTile(i, params, p))
-  }
-  val boom_tiles = p(BoomTraceGenKey).zipWithIndex.map { case (params, i) =>
-    LazyModule(new BoomTraceGenTile(i, params, p))
-  }
-
-  val tiles = rocket_tiles ++ boom_tiles
-
-  tiles.foreach { t =>
-    sbus.fromTile(None, buffer = BufferParams.default) { t.masterNode }
-  }
-
-  implicit val valName = ValName(this.name)
-  IntSinkNode(IntSinkPortSimple()) :=* ibus.toPLIC
-}
-
-trait HasTraceGenTilesModuleImp extends LazyModuleImp {
-  val outer: HasTraceGenTiles
-  val success = IO(Output(Bool()))
-
-  outer.tiles.zipWithIndex.map { case(t, i) =>
-    t.module.constants.hartid := i.U
-  }
-
-  val status = DebugCombiner(
-    outer.rocket_tiles.map(_.module.status) ++
-    outer.boom_tiles.map(_.module.status)
-  )
-  success := status.finished
-}
-
-=======
->>>>>>> 863e68ff
 class TraceGenSystem(implicit p: Parameters) extends BaseSubsystem
     with HasTiles
     with CanHaveMasterAXI4MemPort {
@@ -60,23 +15,8 @@
   override lazy val module = new TraceGenSystemModuleImp(this)
 }
 
-class TraceGenSystemModuleImp(outer: TraceGenSystem)
+class TraceGenSystemModuleImp[+T <: TraceGenSystem](outer: T)
   extends BaseSubsystemModuleImp(outer)
-<<<<<<< HEAD
-  with HasTraceGenTilesModuleImp
-
-class DRAMCacheTraceGenSystem(implicit p: Parameters) extends BaseSubsystem
-    with HasTraceGenTiles
-    with CanHaveMasterAXI4MemPort
-    with memblade.cache.HasPeripheryDRAMCache {
-  override lazy val module = new DRAMCacheTraceGenSystemModuleImp(this)
-}
-
-class DRAMCacheTraceGenSystemModuleImp(outer: DRAMCacheTraceGenSystem)
-  extends BaseSubsystemModuleImp(outer)
-  with HasTraceGenTilesModuleImp
-  with memblade.cache.HasPeripheryDRAMCacheModuleImp
-=======
 {
   val success = IO(Output(Bool()))
 
@@ -89,4 +29,13 @@
   success := outer.tileCeaseSinkNode.in.head._1.asUInt.andR
 
 }
->>>>>>> 863e68ff
+
+class DRAMCacheTraceGenSystem(implicit p: Parameters) extends TraceGenSystem
+    with memblade.cache.HasPeripheryDRAMCache {
+
+  override lazy val module = new DRAMCacheTraceGenSystemModuleImp(this)
+}
+
+class DRAMCacheTraceGenSystemModuleImp(outer: DRAMCacheTraceGenSystem)
+  extends TraceGenSystemModuleImp(outer)
+  with memblade.cache.HasPeripheryDRAMCacheModuleImp