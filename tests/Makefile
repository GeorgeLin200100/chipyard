--- conflicted
+++ resolved
@@ -28,20 +28,12 @@
 include libgloss.mk
 
 PROGRAMS = pwm blkdev accum charcount nic-loopback big-blkdev pingd \
-<<<<<<< HEAD
-           streaming-passthrough streaming-fir nvdla spiflashread spiflashwrite fft gcd rerocc
-=======
            streaming-passthrough streaming-fir nvdla spiflashread spiflashwrite fft gcd \
-           hello
->>>>>>> 3b303ba3
+           hello erocc
 
 
 .DEFAULT_GOAL := default
 
-<<<<<<< HEAD
-.PHONY: dumps
-dumps: $(addsuffix .dump,$(PROGRAMS))
-=======
 
 #################################
 # Build
@@ -49,7 +41,6 @@
 
 spiflash.img: spiflash.py
 	python3 $<
->>>>>>> 3b303ba3
 
 .PHONY: default
 default: $(addsuffix .riscv,$(PROGRAMS)) spiflash.img dumps
