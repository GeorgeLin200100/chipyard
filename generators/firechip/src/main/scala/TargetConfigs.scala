--- conflicted
+++ resolved
@@ -252,18 +252,13 @@
 class ClockMuxRocketConfig extends Config(
   new WithTileClockMuxes ++
   // Use a division we can currently support in the divider models
-<<<<<<< HEAD
-  new chipyard.config.WithMemoryBusFrequency(3200.00) ++
-  new chipyard.config.WithTileFrequency(6400.0) ++ //lol
-  new chipyard.config.WithTemperatureSensor ++
-=======
   new chipyard.config.WithMemoryBusFrequency(1000.0) ++
-  new chipyard.config.WithTileFrequency(1500.0) ++ 
+  new chipyard.config.WithTileFrequency(1500.0) ++
   new chipyard.config.WithPeripheryBusFrequency(750.0) ++
   new chipyard.config.WithSbusToMbusCrossingType(AsynchronousCrossing()) ++ // Add Async crossings between backside of L2 and MBUS
   new freechips.rocketchip.subsystem.WithRationalRocketTiles ++   // Add rational crossings between RocketTile and uncore
   new testchipip.WithAsynchronousSerialSlaveCrossing ++ // Add Async crossing between serial and MBUS. Its master-side is tied to the FBUS
->>>>>>> ff1e6c0b
+  new chipyard.config.WithTemperatureSensor ++
   new WithDefaultFireSimBridges ++
   new WithDefaultMemModel ++
   new WithSkinTempModel ++
