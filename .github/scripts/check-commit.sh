--- conflicted
+++ resolved
@@ -51,16 +51,7 @@
 
 submodules=("cva6" "boom" "ibex" "gemmini" "hwacha" "icenet" "nvdla" "rocket-chip" "sha3" "sifive-blocks" "sifive-cache" "testchipip" "riscv-sodor")
 dir="generators"
-<<<<<<< HEAD
 branches=("master" "main" "dev")
-=======
-if [ "$GITHUB_REF_NAME" == "master" ] || [ "$GITHUB_REF_NAME" == "dev" ]
-then
-    branches=("master" "main")
-else
-    branches=("master" "main" "dev")
-fi
->>>>>>> e09fac51
 search
 
 submodules=("riscv-gnu-toolchain" "riscv-isa-sim" "riscv-pk" "riscv-tests")
@@ -87,30 +78,12 @@
 
 submodules=("coremark" "firemarshal" "nvdla-workload" "spec2017")
 dir="software"
-<<<<<<< HEAD
 branches=("master" "dev")
-=======
-if [ "$GITHUB_REF_NAME" == "master" ] || [ "$GITHUB_REF_NAME" == "dev" ]
-then
-    branches=("master")
-else
-    branches=("master" "dev")
-fi
->>>>>>> e09fac51
 search
 
 submodules=("DRAMSim2" "axe" "barstools" "chisel-testers" "dsptools" "rocket-dsp-utils" "torture")
 dir="tools"
-<<<<<<< HEAD
 branches=("master" "dev")
-=======
-if [ "$GITHUB_REF_NAME" == "master" ] || [ "$GITHUB_REF_NAME" == "dev" ]
-then
-    branches=("master")
-else
-    branches=("master" "dev")
-fi
->>>>>>> e09fac51
 search
 
 submodules=("dromajo-src")
@@ -120,16 +93,7 @@
 
 submodules=("firesim")
 dir="sims"
-<<<<<<< HEAD
 branches=("master" "dev")
-=======
-if [ "$GITHUB_REF_NAME" == "master" ] || [ "$GITHUB_REF_NAME" == "dev" ]
-then
-    branches=("master")
-else
-    branches=("master" "dev")
-fi
->>>>>>> e09fac51
 search
 
 submodules=("hammer")
