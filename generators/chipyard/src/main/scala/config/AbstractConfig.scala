--- conflicted
+++ resolved
@@ -83,6 +83,7 @@
   //   Set up Debug/Bringup/Testing Features
   // ================================================
   // JTAG
+  new freechips.rocketchip.subsystem.WithDebugSBA ++                /** enable the SBA (system-bus-access) feature of the debug module */
   new chipyard.config.WithDebugModuleAbstractDataWords(8) ++        /** increase debug module data word capacity */
   new freechips.rocketchip.subsystem.WithJtagDTM ++                 /** set the debug module to expose a JTAG port */
 
@@ -112,26 +113,6 @@
   new chipyard.config.WithBootROM ++                                     /** use default bootrom */
   new testchipip.soc.WithMbusScratchpad(base = 0x08000000,               /** add 64 KiB on-chip scratchpad */
                                         size = 64 * 1024) ++
-<<<<<<< HEAD
-  new chipyard.config.WithDebugModuleAbstractDataWords(8) ++        // increase debug module data capacity
-  new chipyard.config.WithBootROM ++                                // use default bootrom
-  new chipyard.config.WithUART ++                                   // add a UART
-  new chipyard.config.WithL2TLBs(1024) ++                           // use L2 TLBs
-  new chipyard.config.WithNoSubsystemClockIO ++                     // drive the subsystem diplomatic clocks from ChipTop instead of using implicit clocks
-  new chipyard.config.WithInheritBusFrequencyAssignments ++         // Unspecified clocks within a bus will receive the bus frequency if set
-  new freechips.rocketchip.subsystem.WithNMemoryChannels(1) ++      // Default 1 memory channels
-  new freechips.rocketchip.subsystem.WithClockGateModel ++          // add default EICG_wrapper clock gate model
-  new freechips.rocketchip.subsystem.WithDebugSBA ++                // enable the SBA (system-bus-access) feature of the debug module
-  new freechips.rocketchip.subsystem.WithJtagDTM ++                 // set the debug module to expose a JTAG port
-  new freechips.rocketchip.subsystem.WithNoMMIOPort ++              // no top-level MMIO master port (overrides default set in rocketchip)
-  new freechips.rocketchip.subsystem.WithNoSlavePort ++             // no top-level MMIO slave port (overrides default set in rocketchip)
-  new freechips.rocketchip.subsystem.WithInclusiveCache ++          // use Sifive L2 cache
-  new freechips.rocketchip.subsystem.WithNExtTopInterrupts(0) ++    // no external interrupts
-  new freechips.rocketchip.subsystem.WithDontDriveBusClocksFromSBus ++ // leave the bus clocks undriven by sbus
-  new freechips.rocketchip.subsystem.WithCoherentBusTopology ++     // hierarchical buses including sbus/mbus/pbus/fbus/cbus/l2
-  new freechips.rocketchip.subsystem.WithDTS("ucb-bar,chipyard", Nil) ++ // custom device name for DTS
-  new freechips.rocketchip.system.BaseConfig)                       // "base" rocketchip system
-=======
 
   // Coherency settings
   new freechips.rocketchip.subsystem.WithInclusiveCache ++          /** use Sifive LLC cache as root of coherence */
@@ -173,5 +154,4 @@
   //   Base Settings
   // ==================================
   new freechips.rocketchip.system.BaseConfig                        /** "base" rocketchip system */
-)
->>>>>>> 5fcac96a
+)