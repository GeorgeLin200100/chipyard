--- conflicted
+++ resolved
@@ -58,11 +58,6 @@
   new boom.common.WithNBoomCores(1) ++
   new freechips.rocketchip.system.BaseConfig)
 
-class LoopbackNICBoomConfig extends Config(
-  new WithIceNIC ++
-  new WithLoopbackNICTop ++
-  new MediumBoomConfig)
-
 class DRAMCacheBoomConfig extends Config(
   new WithIceNIC ++
   new WithDRAMCache(
@@ -78,8 +73,6 @@
   new hwacha.DefaultHwachaConfig ++                         // use Hwacha vector accelerator
   new boom.common.WithLargeBooms ++                         // 3-wide BOOM
   new boom.common.WithNBoomCores(1) ++
-<<<<<<< HEAD
-=======
   new freechips.rocketchip.system.BaseConfig)
 
 class LoopbackNICBoomConfig extends Config(
@@ -89,5 +82,4 @@
   new freechips.rocketchip.subsystem.WithInclusiveCache ++
   new boom.common.WithLargeBooms ++                         // 3-wide BOOM
   new boom.common.WithNBoomCores(1) ++
->>>>>>> 1e0c5c5a
   new freechips.rocketchip.system.BaseConfig)