//See LICENSE for license details.

package firesim.firesim

import chisel3._
import chisel3.experimental.{DataMirror, Direction}
import chisel3.util.experimental.BoringUtils

import org.chipsalliance.cde.config.{Field, Config, Parameters}
import freechips.rocketchip.diplomacy.{LazyModule}
import freechips.rocketchip.devices.debug.{Debug, HasPeripheryDebug, ExportDebug, DMI, ClockedDMIIO, DebugModuleKey}
import freechips.rocketchip.amba.axi4.{AXI4Bundle}
import freechips.rocketchip.subsystem._
import freechips.rocketchip.prci.{ClockBundle, ClockBundleParameters}
import freechips.rocketchip.util.{ResetCatchAndSync}
import sifive.blocks.devices.uart._

import testchipip._
import icenet.{CanHavePeripheryIceNIC, SimNetwork, NicLoopback, NICKey, NICIOvonly}

import junctions.{NastiKey, NastiParameters}
import midas.models.{FASEDBridge, AXI4EdgeSummary, CompleteConfig}
import firesim.bridges._
import firesim.configs.MemModelKey
import tracegen.{TraceGenSystemModuleImp}
import cva6.CVA6Tile

import barstools.iocell.chisel._
<<<<<<< HEAD
import chipyard.iobinders.{IOBinders, OverrideIOBinder, ComposeIOBinder, GetSystemParameters, IOCellKey, JTAGChipIO}
=======
import chipyard.iobinders._
>>>>>>> f80426ef
import chipyard._
import chipyard.harness._

object MainMemoryConsts {
  val regionNamePrefix = "MainMemory"
  def globalName(chipId: Int) = s"${regionNamePrefix}_$chipId"
}

trait Unsupported {
  require(false, "We do not support this IOCell type")
}

class FireSimAnalogIOCell extends RawModule with AnalogIOCell with Unsupported {
  val io = IO(new AnalogIOCellBundle)
}
class FireSimDigitalGPIOCell extends RawModule with DigitalGPIOCell with Unsupported {
  val io = IO(new DigitalGPIOCellBundle)
}
class FireSimDigitalInIOCell extends RawModule with DigitalInIOCell {
  val io = IO(new DigitalInIOCellBundle)
  io.i := io.pad
}
class FireSimDigitalOutIOCell extends RawModule with DigitalOutIOCell {
  val io = IO(new DigitalOutIOCellBundle)
  io.pad := io.o
}

case class FireSimIOCellParams() extends IOCellTypeParams {
  def analog() = Module(new FireSimAnalogIOCell)
  def gpio()   = Module(new FireSimDigitalGPIOCell)
  def input()  = Module(new FireSimDigitalInIOCell)
  def output() = Module(new FireSimDigitalOutIOCell)
}

class WithFireSimIOCellModels extends Config((site, here, up) => {
  case IOCellKey => FireSimIOCellParams()
})

class WithTSIBridgeAndHarnessRAMOverSerialTL extends HarnessBinder({
  case (th: FireSim, port: SerialTLPort) => {
    val bits = port.io.bits
    port.io.clock := th.harnessBinderClock
    val ram = LazyModule(new SerialRAM(port.serdesser)(Parameters.empty))
    Module(ram.module)
    ram.module.io.ser <> port.io.bits

    // This assumes that:
    // If ExtMem for the target is defined, then FASED bridge will be attached
    // If FASED bridge is attached, loadmem widget is present
    val hasMainMemory = th.chipParameters(th.p(MultiChipIdx))(ExtMem).isDefined
    val mainMemoryName = Option.when(hasMainMemory)(MainMemoryConsts.globalName(th.p(MultiChipIdx)))
    TSIBridge(th.harnessBinderClock, ram.module.io.tsi, mainMemoryName, th.harnessBinderReset.asBool)(th.p)
  }
})

<<<<<<< HEAD
class WithDMIBridge extends OverrideHarnessBinder({
  (system: HasPeripheryDebug, th: FireSim, ports: Seq[Data]) => {
    implicit val p = GetSystemParameters(system)
    ports.map {
      case d: ClockedDMIIO =>
        DMIBridge(th.harnessBinderClock, d, p(ExtMem).map(_ => MainMemoryConsts.globalName), th.harnessBinderReset.asBool, p(DebugModuleKey).get.nDMIAddrSize)
      // Required: Do not support debug module w. JTAG until FIRRTL stops emitting @(posedge ~clock)
      case j: JTAGChipIO => require(false)
    }
    Nil
  }
})

class WithNICBridge extends OverrideHarnessBinder({
  (system: CanHavePeripheryIceNIC, th: FireSim, ports: Seq[ClockedIO[NICIOvonly]]) => {
    val p: Parameters = GetSystemParameters(system)
    ports.map { n => NICBridge(n.clock, n.bits)(p) }
    Nil
=======
class WithNICBridge extends HarnessBinder({
  case (th: FireSim, port: NICPort) => {
    NICBridge(port.io.clock, port.io.bits)(th.p)
>>>>>>> f80426ef
  }
})

class WithUARTBridge extends HarnessBinder({
  case (th: FireSim, port: UARTPort) =>
    val uartSyncClock = th.harnessClockInstantiator.requestClockMHz("uart_clock", port.freqMHz)
    UARTBridge(uartSyncClock, port.io, th.harnessBinderReset.asBool, port.freqMHz)(th.p)
})

class WithBlockDeviceBridge extends HarnessBinder({
  case (th: FireSim, port: BlockDevicePort) => {
    BlockDevBridge(port.io.clock, port.io.bits, th.harnessBinderReset.asBool)
  }
})


class WithFASEDBridge extends HarnessBinder({
  case (th: FireSim, port: AXI4MemPort) => {
    val nastiKey = NastiParameters(port.io.bits.r.bits.data.getWidth,
                                   port.io.bits.ar.bits.addr.getWidth,
                                   port.io.bits.ar.bits.id.getWidth)
    FASEDBridge(port.io.clock, port.io.bits, th.harnessBinderReset.asBool,
      CompleteConfig(th.p(firesim.configs.MemModelKey),
        nastiKey,
        Some(AXI4EdgeSummary(port.edge)),
        Some(MainMemoryConsts.globalName(th.p(MultiChipIdx)))))(th.p)
  }
})

class WithTracerVBridge extends HarnessBinder({
  case (th: FireSim, port: TracePort) => {
    port.io.traces.map(tileTrace => TracerVBridge(tileTrace)(th.p))
  }
})

class WithCospikeBridge extends HarnessBinder({
  case (th: FireSim, port: TracePort) => {
    port.io.traces.zipWithIndex.map(t => CospikeBridge(t._1, t._2, port.cosimCfg))
  }
})

class WithSuccessBridge extends HarnessBinder({
  case (th: FireSim, port: SuccessPort) => {
    GroundTestBridge(th.harnessBinderClock, port.io)(th.p)
  }
})

// Shorthand to register all of the provided bridges above
class WithDefaultFireSimBridges extends Config(
  new WithTSIBridgeAndHarnessRAMOverSerialTL ++
  new WithDMIBridge ++
  new WithNICBridge ++
  new WithUARTBridge ++
  new WithBlockDeviceBridge ++
  new WithFASEDBridge ++
  new WithFireSimMultiCycleRegfile ++
  new WithFireSimFAME5 ++
  new WithTracerVBridge ++
  new WithFireSimIOCellModels
)

// Shorthand to register all of the provided mmio-only bridges above
class WithDefaultMMIOOnlyFireSimBridges extends Config(
  new WithTSIBridgeAndHarnessRAMOverSerialTL ++
  new WithDMIBridge ++
  new WithUARTBridge ++
  new WithBlockDeviceBridge ++
  new WithFASEDBridge ++
  new WithFireSimMultiCycleRegfile ++
  new WithFireSimFAME5 ++
  new WithFireSimIOCellModels
)<|MERGE_RESOLUTION|>--- conflicted
+++ resolved
@@ -26,11 +26,7 @@
 import cva6.CVA6Tile
 
 import barstools.iocell.chisel._
-<<<<<<< HEAD
-import chipyard.iobinders.{IOBinders, OverrideIOBinder, ComposeIOBinder, GetSystemParameters, IOCellKey, JTAGChipIO}
-=======
 import chipyard.iobinders._
->>>>>>> f80426ef
 import chipyard._
 import chipyard.harness._
 
@@ -86,30 +82,21 @@
   }
 })
 
-<<<<<<< HEAD
-class WithDMIBridge extends OverrideHarnessBinder({
-  (system: HasPeripheryDebug, th: FireSim, ports: Seq[Data]) => {
-    implicit val p = GetSystemParameters(system)
-    ports.map {
-      case d: ClockedDMIIO =>
-        DMIBridge(th.harnessBinderClock, d, p(ExtMem).map(_ => MainMemoryConsts.globalName), th.harnessBinderReset.asBool, p(DebugModuleKey).get.nDMIAddrSize)
-      // Required: Do not support debug module w. JTAG until FIRRTL stops emitting @(posedge ~clock)
-      case j: JTAGChipIO => require(false)
-    }
-    Nil
+class WithDMIBridge extends HarnessBinder({
+  case (th: FireSim, port: DMIPort) => {
+    // This assumes that:
+    // If ExtMem for the target is defined, then FASED bridge will be attached
+    // If FASED bridge is attached, loadmem widget is present
+    val hasMainMemory = th.chipParameters(th.p(MultiChipIdx))(ExtMem).isDefined
+    val mainMemoryName = Option.when(hasMainMemory)(MainMemoryConsts.globalName(th.p(MultiChipIdx)))
+    val nDMIAddrBits = port.dmi.req.bits.addr.getWidth
+    DMIBridge(th.harnessBinderClock, port, mainMemoryName, th.harnessBinderReset.asBool, nDMIAddrBits)
   }
 })
 
-class WithNICBridge extends OverrideHarnessBinder({
-  (system: CanHavePeripheryIceNIC, th: FireSim, ports: Seq[ClockedIO[NICIOvonly]]) => {
-    val p: Parameters = GetSystemParameters(system)
-    ports.map { n => NICBridge(n.clock, n.bits)(p) }
-    Nil
-=======
 class WithNICBridge extends HarnessBinder({
   case (th: FireSim, port: NICPort) => {
     NICBridge(port.io.clock, port.io.bits)(th.p)
->>>>>>> f80426ef
   }
 })
 
