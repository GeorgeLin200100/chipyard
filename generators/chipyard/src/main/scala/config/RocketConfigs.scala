--- conflicted
+++ resolved
@@ -50,14 +50,7 @@
   new freechips.rocketchip.subsystem.WithCoherentBusTopology ++
   new WithExtMemSize(BigInt("80000000", 16)) ++
   new WithRadBootROM() ++
-<<<<<<< HEAD
   new testchipip.WithMbusScratchpad(base=0x7FFF0000L, size=0x10000, banks=1) ++
-=======
-  // new testchipip.WithMbusScratchpad(base=0x7FFF0000L, size=0x10000, banks=1) ++
-  new WithRadROMs(0x7FFF0000L, 0x10000, "sims/vcs/args.bin") ++
-  new WithRadROMs(0x20000L, 0x8000, "sims/vcs/op_a.bin") ++
-  new WithRadROMs(0x28000L, 0x8000, "sims/vcs/op_b.bin") ++
->>>>>>> 355fedd7
   new AbstractConfig)
 
 class RadianceConfigVortexCache extends Config(
