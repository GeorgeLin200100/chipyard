--- conflicted
+++ resolved
@@ -36,10 +36,6 @@
 class WithArtyJTAGHarnessBinder extends OverrideHarnessBinder({
   (system: HasPeripheryDebug, th: ArtyFPGATestHarness, ports: Seq[Data]) => {
     ports.map {
-<<<<<<< HEAD
-      case j: JTAGIO =>
-        withClockAndReset(th.harnessClock, th.harnessReset) {
-=======
       case j: JTAGChipIO =>
         withClockAndReset(th.buildtopClock, th.hReset) {
           val jtag_wire = Wire(new JTAGIO)
@@ -49,7 +45,6 @@
           j.TMS := jtag_wire.TMS
           j.TDI := jtag_wire.TDI
 
->>>>>>> 9adb1036
           val io_jtag = Wire(new JTAGPins(() => new BasePin(), false)).suggestName("jtag")
 
           JTAGPinsFromPort(io_jtag, jtag_wire)
@@ -80,8 +75,7 @@
 
 class WithArtyUARTHarnessBinder extends OverrideHarnessBinder({
   (system: HasPeripheryUARTModuleImp, th: ArtyFPGATestHarness, ports: Seq[UARTPortIO]) => {
-<<<<<<< HEAD
-    withClockAndReset(th.harnessClock, th.harnessReset) {
+    withClockAndReset(th.clock_32MHz, th.ck_rst) {
       IOBUF(th.uart_rxd_out,  ports.head.txd)
       ports.head.rxd := IOBUF(th.uart_txd_in)
     }
@@ -111,11 +105,6 @@
       io_qspi.dq(1).i.po.map(_ := DontCare)
       io_qspi.dq(2).i.po.map(_ := DontCare)
       io_qspi.dq(3).i.po.map(_ := DontCare)
-=======
-    withClockAndReset(th.clock_32MHz, th.ck_rst) {
-      IOBUF(th.uart_rxd_out,  ports.head.txd)
-      ports.head.rxd := IOBUF(th.uart_txd_in)
->>>>>>> 9adb1036
     }
   }
 })