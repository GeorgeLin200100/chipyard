#########################################################################################
# set default shell for make
#########################################################################################
SHELL=/bin/bash

ifndef RISCV
$(error RISCV is unset. Did you source the Chipyard auto-generated env file (which activates the default conda environment)?)
else
$(info Running with RISCV=$(RISCV))
endif

#########################################################################################
# specify user-interface variables
#########################################################################################
HELP_COMPILATION_VARIABLES += \
"   EXTRA_GENERATOR_REQS   = additional make requirements needed for the main generator" \
"   EXTRA_SIM_CXXFLAGS     = additional CXXFLAGS for building simulators" \
"   EXTRA_SIM_LDFLAGS      = additional LDFLAGS for building simulators" \
"   EXTRA_SIM_SOURCES      = additional simulation sources needed for simulator" \
"   EXTRA_SIM_REQS         = additional make requirements to build the simulator" \
"   ENABLE_SBT_THIN_CLIENT = if set, use sbt's experimental thin client (works best when overridding SBT_BIN with the mainline sbt script)" \
"   EXTRA_CHISEL_OPTIONS   = additional options to pass to the Chisel compiler" \
"   EXTRA_FIRRTL_OPTIONS   = additional options to pass to the FIRRTL compiler"

EXTRA_GENERATOR_REQS ?= $(BOOTROM_TARGETS)
EXTRA_SIM_CXXFLAGS   ?=
EXTRA_SIM_LDFLAGS    ?=
EXTRA_SIM_SOURCES    ?=
EXTRA_SIM_REQS       ?=

#----------------------------------------------------------------------------
HELP_SIMULATION_VARIABLES += \
"   EXTRA_SIM_FLAGS        = additional runtime simulation flags (passed within +permissive)" \
"   NUMACTL                = set to '1' to wrap simulator in the appropriate numactl command" \
"   BREAK_SIM_PREREQ       = when running a binary, doesn't rebuild RTL on source changes"

EXTRA_SIM_FLAGS ?=
NUMACTL         ?= 0

NUMA_PREFIX = $(if $(filter $(NUMACTL),0),,$(shell $(base_dir)/scripts/numa_prefix))

#----------------------------------------------------------------------------
HELP_COMMANDS += \
"   run-binary                  = run [./$(shell basename $(sim))] and log instructions to file" \
"   run-binary-fast             = run [./$(shell basename $(sim))] and don't log instructions" \
"   run-binary-debug            = run [./$(shell basename $(sim_debug))] and log instructions and waveform to files" \
"   verilog                     = generate intermediate verilog files from chisel elaboration and firrtl passes" \
"   firrtl                      = generate intermediate firrtl files from chisel elaboration" \
"   run-tests                   = run all assembly and benchmark tests" \
"   launch-sbt                  = start sbt terminal" \
"   {shutdown,start}-sbt-server = shutdown or start sbt server if using ENABLE_SBT_THIN_CLIENT" \

#########################################################################################
# include additional subproject make fragments
# see HELP_COMPILATION_VARIABLES
#########################################################################################
include $(base_dir)/generators/cva6/cva6.mk
include $(base_dir)/generators/tracegen/tracegen.mk
include $(base_dir)/generators/nvdla/nvdla.mk
include $(base_dir)/tools/dromajo/dromajo.mk
include $(base_dir)/tools/torture.mk

#########################################################################################
# Prerequisite lists
#########################################################################################
# Returns a list of files in directory $1 with file extension $2.
# If available, use 'fd' to find the list of files, which is faster than 'find'.
ifeq ($(shell which fd 2> /dev/null),)
	lookup_srcs = $(shell find -L $(1)/ -name target -prune -o \( -iname "*.$(2)" ! -iname ".*" \) -print 2> /dev/null)
else
	lookup_srcs = $(shell fd -L -t f -e $(2) . $(1))
endif

SOURCE_DIRS = $(addprefix $(base_dir)/,generators sims/firesim/sim tools/barstools fpga/fpga-shells fpga/src)
SCALA_SOURCES = $(call lookup_srcs,$(SOURCE_DIRS),scala)
VLOG_SOURCES = $(call lookup_srcs,$(SOURCE_DIRS),sv) $(call lookup_srcs,$(SOURCE_DIRS),v)
# This assumes no SBT meta-build sources
SBT_SOURCE_DIRS = $(addprefix $(base_dir)/,generators sims/firesim/sim tools)
SBT_SOURCES = $(call lookup_srcs,$(SBT_SOURCE_DIRS),sbt) $(base_dir)/build.sbt $(base_dir)/project/plugins.sbt $(base_dir)/project/build.properties

#########################################################################################
# SBT Server Setup (start server / rebuild proj. defs. if SBT_SOURCES change)
#########################################################################################
$(SBT_THIN_CLIENT_TIMESTAMP): $(SBT_SOURCES)
ifneq (,$(wildcard $(SBT_THIN_CLIENT_TIMESTAMP)))
	cd $(base_dir) && $(SBT) "reload"
	touch $@
else
	cd $(base_dir) && $(SBT) "exit"
endif

#########################################################################################
# copy over bootrom files
#########################################################################################
$(build_dir):
	mkdir -p $@

$(BOOTROM_TARGETS): $(build_dir)/bootrom.%.img: $(TESTCHIP_RSRCS_DIR)/testchipip/bootrom/bootrom.%.img | $(build_dir)
	cp -f $< $@

#########################################################################################
# create firrtl file rule and variables
#########################################################################################
# AG: must re-elaborate if cva6 sources have changed... otherwise just run firrtl compile
$(FIRRTL_FILE) $(ANNO_FILE) &: $(SCALA_SOURCES) $(sim_files) $(SCALA_BUILDTOOL_DEPS) $(EXTRA_GENERATOR_REQS)
	mkdir -p $(build_dir)
	$(call run_scala_main,$(SBT_PROJECT),$(GENERATOR_PACKAGE).Generator,\
		--target-dir $(build_dir) \
		--name $(long_name) \
		--top-module $(MODEL_PACKAGE).$(MODEL) \
		--legacy-configs $(CONFIG_PACKAGE):$(CONFIG) \
		$(EXTRA_CHISEL_OPTIONS))

define firtool_extra_anno_contents
[
	{
		"class":"sifive.enterprise.firrtl.MarkDUTAnnotation",
		"target":"~$(MODEL)|$(TOP)"
	},
	{
		"class": "sifive.enterprise.firrtl.TestHarnessHierarchyAnnotation",
		"filename": "$(FIRTOOL_TB_MOD_HIER_JSON)"
	},
	{
		"class": "sifive.enterprise.firrtl.ModuleHierarchyAnnotation",
		"filename": "$(FIRTOOL_MOD_HIER_JSON)"
	}
]
endef
export firtool_extra_anno_contents
$(FINAL_ANNO_FILE) $(FIRTOOL_EXTRA_ANNO_FILE): $(ANNO_FILE)
	echo "$$firtool_extra_anno_contents" > $(FIRTOOL_EXTRA_ANNO_FILE)
	jq -s '[.[][]]' $(ANNO_FILE) $(FIRTOOL_EXTRA_ANNO_FILE) > $(FINAL_ANNO_FILE)

.PHONY: firrtl
firrtl: $(FIRRTL_FILE) $(FINAL_ANNO_FILE)

#########################################################################################
# create verilog files rules and variables
#########################################################################################
CIRCT_TARGETS = $(FIRTOOL_SMEMS_CONF) $(FIRTOOL_MOD_HIER_JSON) $(FIRTOOL_TB_MOD_HIER_JSON) $(FIRTOOL_SMEMS_JSON) $(FIRTOOL_TB_SMEMS_JSON) $(FIRTOOL_FILELIST) $(FIRTOOL_BB_MODS_FILELIST)

# DOC include start: FirrtlCompiler
<<<<<<< HEAD
# NOTE: These *_temp intermediate targets will get removed in favor of make 4.3 grouped targets (&: operator)
.INTERMEDIATE: firrtl_temp
$(CIRCT_TARGETS): firrtl_temp
	@echo "" > /dev/null

# hack: lower to middle firrtl if Fixed types are found
firrtl_temp: $(FIRRTL_FILE) $(FINAL_ANNO_FILE) $(VLOG_SOURCES)
	$(call run_scala_main,tapeout,barstools.tapeout.transforms.GenerateTop,\
		--no-dedup \
		--output-file $(SFC_FIRRTL_START) \
		--output-annotation-file $(SFC_ANNO_FILE) \
=======
$(TOP_TARGETS) $(HARNESS_TARGETS) &: $(FIRRTL_FILE) $(ANNO_FILE) $(VLOG_SOURCES)
	$(call run_scala_main,tapeout,barstools.tapeout.transforms.GenerateTopAndHarness,\
		--allow-unrecognized-annotations \
		--output-file $(TOP_FILE) \
		--harness-o $(HARNESS_FILE) \
		--input-file $(FIRRTL_FILE) \
		--syn-top $(TOP) \
		--harness-top $(VLOG_MODEL) \
		--annotation-file $(ANNO_FILE) \
		--top-anno-out $(TOP_ANNO) \
		--top-dotf-out $(sim_top_blackboxes) \
		--top-fir $(TOP_FIR) \
		--harness-anno-out $(HARNESS_ANNO) \
		--harness-dotf-out $(sim_harness_blackboxes) \
		--harness-fir $(HARNESS_FIR) \
		$(REPL_SEQ_MEM) \
		$(HARNESS_CONF_FLAGS) \
>>>>>>> f5cda1c0
		--target-dir $(build_dir) \
		--input-file $(FIRRTL_FILE) \
		--annotation-file $(FINAL_ANNO_FILE) \
		--log-level $(FIRRTL_LOGLEVEL) \
		--allow-unrecognized-annotations \
		-X $(if $(shell grep "Fixed<" $(FIRRTL_FILE)),middle,none) \
		$(EXTRA_FIRRTL_OPTIONS))
	$(if $(shell grep "Fixed<" $(FIRRTL_FILE)),mv $(SFC_FIRRTL_START).mid.fir $(SFC_FIRRTL_FILE),)
	firtool \
		--export-module-hierarchy \
		--emit-metadata \
		--format=fir \
		-warn-on-unprocessed-annotations \
		-verify-each=false \
		-dedup \
		--annotation-file=$(SFC_ANNO_FILE) \
		--disable-annotation-classless \
		--disable-annotation-unknown \
		--lowering-options=disallowPackedArrays,emittedLineLength=8192,noAlwaysComb,disallowLocalVariables \
		--repl-seq-mem \
		--repl-seq-mem-circuit=$(MODEL) \
		--repl-seq-mem-file=$(FIRTOOL_SMEMS_CONF) \
		--split-verilog \
		-o $(build_dir) \
		$(SFC_FIRRTL_FILE)
	sed -i 's/.*/& /' $(FIRTOOL_SMEMS_CONF) # need trailing space for SFC macrocompiler
# DOC include end: FirrtlCompiler

$(TOP_MODS_FILELIST) $(TB_MODS_FILELIST) $(ALL_MODS_FILELIST) $(BB_MODS_FILELIST) &: $(FIRTOOL_TB_MOD_HIER_JSON) $(FIRTOOL_FILELIST) $(FIRTOOL_BB_MODS_FILELIST)
	$(base_dir)/scripts/split-module-files.py \
		--tb-hier-json $(FIRTOOL_TB_MOD_HIER_JSON) \
		--dut $(TOP) \
		--out-dut-filelist $(TOP_MODS_FILELIST) \
		--out-tb-filelist $(TB_MODS_FILELIST) \
		--in-all-filelist $(FIRTOOL_FILELIST) \
		--build-dir $(build_dir)
	cat $(TOP_MODS_FILELIST) $(TB_MODS_FILELIST) > $(ALL_MODS_FILELIST)
	sed -i 's/\.\///' $(ALL_MODS_FILELIST)
	sed -e 's;^;$(build_dir)/;' $(FIRTOOL_BB_MODS_FILELIST) > $(BB_MODS_FILELIST)

$(TOP_SMEMS_CONF) $(HARNESS_SMEMS_CONF) &: $(FIRTOOL_SMEMS_JSON) $(FIRTOOL_TB_SMEMS_JSON) $(FIRTOOL_SMEMS_CONF)
	$(base_dir)/scripts/split-mems-conf.py \
		--in-smems-conf $(FIRTOOL_SMEMS_CONF) \
		--in-dut-smems-json $(FIRTOOL_SMEMS_JSON) \
		--in-tb-smems-json $(FIRTOOL_TB_SMEMS_JSON) \
		--out-dut-smems-conf $(TOP_SMEMS_CONF) \
		--out-tb-smems-conf $(HARNESS_SMEMS_CONF)

# This file is for simulation only. VLSI flows should replace this file with one containing hard SRAMs
MACROCOMPILER_MODE ?= --mode synflops
$(TOP_SMEMS_FILE) $(TOP_SMEMS_FIR) &: $(TOP_SMEMS_CONF)
	$(call run_scala_main,tapeout,barstools.macros.MacroCompiler,-n $(TOP_SMEMS_CONF) -v $(TOP_SMEMS_FILE) -f $(TOP_SMEMS_FIR) $(MACROCOMPILER_MODE))

HARNESS_MACROCOMPILER_MODE = --mode synflops
$(HARNESS_SMEMS_FILE) $(HARNESS_SMEMS_FIR) &: $(HARNESS_SMEMS_CONF) | $(TOP_SMEMS_FILE)
	$(call run_scala_main,tapeout,barstools.macros.MacroCompiler, -n $(HARNESS_SMEMS_CONF) -v $(HARNESS_SMEMS_FILE) -f $(HARNESS_SMEMS_FIR) $(HARNESS_MACROCOMPILER_MODE))

########################################################################################
# remove duplicate files and headers in list of simulation file inputs
########################################################################################
$(sim_common_files): $(sim_files) $(ALL_MODS_FILELIST) $(BB_MODS_FILELIST) $(TOP_SMEMS_FILE) $(HARNESS_SMEMS_FILE)
	sort -u $(sim_files) $(ALL_MODS_FILELIST) $(BB_MODS_FILELIST) | grep -v '.*\.\(svh\|h\)$$' > $@
	echo "$(TOP_SMEMS_FILE)" >> $@
	echo "$(HARNESS_SMEMS_FILE)" >> $@

#########################################################################################
# helper rule to just make verilog files
#########################################################################################
.PHONY: verilog
verilog: $(sim_common_files)

#########################################################################################
# helper rules to run simulations
#########################################################################################
.PHONY: run-binary run-binary-fast run-binary-debug run-fast

check-binary:
ifeq (,$(BINARY))
	$(error BINARY variable is not set. Set it to the simulation binary)
endif

# allow you to override sim prereq
ifeq (,$(BREAK_SIM_PREREQ))
SIM_PREREQ = $(sim)
SIM_DEBUG_PREREQ = $(sim_debug)
endif

# run normal binary with hardware-logged insn dissassembly
run-binary: $(output_dir) $(SIM_PREREQ) check-binary
	(set -o pipefail && $(NUMA_PREFIX) $(sim) $(PERMISSIVE_ON) $(SIM_FLAGS) $(EXTRA_SIM_FLAGS) $(SEED_FLAG) $(VERBOSE_FLAGS) $(PERMISSIVE_OFF) $(BINARY) </dev/null 2> >(spike-dasm > $(sim_out_name).out) | tee $(sim_out_name).log)

# run simulator as fast as possible (no insn disassembly)
run-binary-fast: $(output_dir) $(SIM_PREREQ) check-binary
	(set -o pipefail && $(NUMA_PREFIX) $(sim) $(PERMISSIVE_ON) $(SIM_FLAGS) $(EXTRA_SIM_FLAGS) $(SEED_FLAG) $(PERMISSIVE_OFF) $(BINARY) </dev/null | tee $(sim_out_name).log)

# run simulator with as much debug info as possible
run-binary-debug: $(output_dir) $(SIM_DEBUG_PREREQ) check-binary
	(set -o pipefail && $(NUMA_PREFIX) $(sim_debug) $(PERMISSIVE_ON) $(SIM_FLAGS) $(EXTRA_SIM_FLAGS) $(SEED_FLAG) $(VERBOSE_FLAGS) $(WAVEFORM_FLAG) $(PERMISSIVE_OFF) $(BINARY) </dev/null 2> >(spike-dasm > $(sim_out_name).out) | tee $(sim_out_name).log)

run-fast: run-asm-tests-fast run-bmark-tests-fast

#########################################################################################
# helper rules to run simulator with fast loadmem via hex files
#########################################################################################
$(binary_hex): $(output_dir) $(BINARY)
	$(base_dir)/scripts/smartelf2hex.sh $(BINARY) > $(binary_hex)

run-binary-hex: check-binary
run-binary-hex: $(output_dir) $(SIM_PREREQ) $(binary_hex)
run-binary-hex: run-binary
run-binary-hex: override LOADMEM_ADDR = 80000000
run-binary-hex: override LOADMEM = $(binary_hex)
run-binary-hex: override SIM_FLAGS += +loadmem=$(LOADMEM) +loadmem_addr=$(LOADMEM_ADDR)
run-binary-debug-hex: check-binary
run-binary-debug-hex: $(output_dir) $(SIM_DEBUG_REREQ) $(binary_hex)
run-binary-debug-hex: run-binary-debug
run-binary-debug-hex: override LOADMEM_ADDR = 80000000
run-binary-debug-hex: override LOADMEM = $(binary_hex)
run-binary-debug-hex: override SIM_FLAGS += +loadmem=$(LOADMEM) +loadmem_addr=$(LOADMEM_ADDR)
run-binary-fast-hex: check-binary
run-binary-fast-hex: $(output_dir) $(SIM_PREREQ) $(binary_hex)
run-binary-fast-hex: run-binary-fast
run-binary-fast-hex: override LOADMEM_ADDR = 80000000
run-binary-fast-hex: override LOADMEM = $(binary_hex)
run-binary-fast-hex: override SIM_FLAGS += +loadmem=$(LOADMEM) +loadmem_addr=$(LOADMEM_ADDR)

#########################################################################################
# run assembly/benchmarks rules
#########################################################################################
$(output_dir):
	mkdir -p $@

$(output_dir)/%: $(RISCV)/riscv64-unknown-elf/share/riscv-tests/isa/% $(output_dir)
	ln -sf $< $@

$(output_dir)/%.run: $(output_dir)/% $(SIM_PREREQ)
	(set -o pipefail && $(NUMA_PREFIX) $(sim) $(PERMISSIVE_ON) $(SIM_FLAGS) $(EXTRA_SIM_FLAGS) $(SEED_FLAG) $(PERMISSIVE_OFF) $< </dev/null | tee $<.log) && touch $@

$(output_dir)/%.out: $(output_dir)/% $(SIM_PREREQ)
	(set -o pipefail && $(NUMA_PREFIX) $(sim) $(PERMISSIVE_ON) $(SIM_FLAGS) $(EXTRA_SIM_FLAGS) $(SEED_FLAG) $(VERBOSE_FLAGS) $(PERMISSIVE_OFF) $< </dev/null 2> >(spike-dasm > $@) | tee $<.log)

#########################################################################################
# include build/project specific makefrags made from the generator
#########################################################################################
ifneq ($(filter run% %.run %.out %.vpd %.vcd %.fsdb,$(MAKECMDGOALS)),)
-include $(build_dir)/$(long_name).d
endif

#######################################
# Rules for building DRAMSim2 library
#######################################

dramsim_dir = $(base_dir)/tools/DRAMSim2
dramsim_lib = $(dramsim_dir)/libdramsim.a

$(dramsim_lib):
	$(MAKE) -C $(dramsim_dir) $(notdir $@)

################################################
# Helper to run SBT or manage the SBT server
################################################

SBT_COMMAND ?= shell
.PHONY: launch-sbt
launch-sbt:
	cd $(base_dir) && $(SBT_NON_THIN) "$(SBT_COMMAND)"

.PHONY: check-thin-client
check-thin-client:
ifeq (,$(ENABLE_SBT_THIN_CLIENT))
	$(error ENABLE_SBT_THIN_CLIENT not set.)
endif

.PHONY: shutdown-sbt-server
shutdown-sbt-server: check-thin-client
	cd $(base_dir) && $(SBT) "shutdown"

.PHONY: start-sbt-server
start-sbt-server: check-thin-client
	cd $(base_dir) && $(SBT) "exit"

#########################################################################################
# print help text
#########################################################################################
.PHONY: help
help:
	@for line in $(HELP_LINES); do echo "$$line"; done

#########################################################################################
# Implicit rule handling
#########################################################################################
# Disable all suffix rules to improve Make performance on systems running older
# versions of Make
.SUFFIXES:<|MERGE_RESOLUTION|>--- conflicted
+++ resolved
@@ -141,37 +141,12 @@
 CIRCT_TARGETS = $(FIRTOOL_SMEMS_CONF) $(FIRTOOL_MOD_HIER_JSON) $(FIRTOOL_TB_MOD_HIER_JSON) $(FIRTOOL_SMEMS_JSON) $(FIRTOOL_TB_SMEMS_JSON) $(FIRTOOL_FILELIST) $(FIRTOOL_BB_MODS_FILELIST)
 
 # DOC include start: FirrtlCompiler
-<<<<<<< HEAD
-# NOTE: These *_temp intermediate targets will get removed in favor of make 4.3 grouped targets (&: operator)
-.INTERMEDIATE: firrtl_temp
-$(CIRCT_TARGETS): firrtl_temp
-	@echo "" > /dev/null
-
 # hack: lower to middle firrtl if Fixed types are found
-firrtl_temp: $(FIRRTL_FILE) $(FINAL_ANNO_FILE) $(VLOG_SOURCES)
+$(CIRCT_TARGETS) &: $(FIRRTL_FILE) $(FINAL_ANNO_FILE) $(VLOG_SOURCES)
 	$(call run_scala_main,tapeout,barstools.tapeout.transforms.GenerateTop,\
 		--no-dedup \
 		--output-file $(SFC_FIRRTL_START) \
 		--output-annotation-file $(SFC_ANNO_FILE) \
-=======
-$(TOP_TARGETS) $(HARNESS_TARGETS) &: $(FIRRTL_FILE) $(ANNO_FILE) $(VLOG_SOURCES)
-	$(call run_scala_main,tapeout,barstools.tapeout.transforms.GenerateTopAndHarness,\
-		--allow-unrecognized-annotations \
-		--output-file $(TOP_FILE) \
-		--harness-o $(HARNESS_FILE) \
-		--input-file $(FIRRTL_FILE) \
-		--syn-top $(TOP) \
-		--harness-top $(VLOG_MODEL) \
-		--annotation-file $(ANNO_FILE) \
-		--top-anno-out $(TOP_ANNO) \
-		--top-dotf-out $(sim_top_blackboxes) \
-		--top-fir $(TOP_FIR) \
-		--harness-anno-out $(HARNESS_ANNO) \
-		--harness-dotf-out $(sim_harness_blackboxes) \
-		--harness-fir $(HARNESS_FIR) \
-		$(REPL_SEQ_MEM) \
-		$(HARNESS_CONF_FLAGS) \
->>>>>>> f5cda1c0
 		--target-dir $(build_dir) \
 		--input-file $(FIRRTL_FILE) \
 		--annotation-file $(FINAL_ANNO_FILE) \
