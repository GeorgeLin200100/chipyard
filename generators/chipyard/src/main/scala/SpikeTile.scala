package chipyard

import chisel3._
import chisel3.util._
import chisel3.experimental.{IntParam, StringParam}

import org.chipsalliance.cde.config._
import freechips.rocketchip.subsystem._
import freechips.rocketchip.devices.tilelink._
import freechips.rocketchip.devices.debug.{ExportDebug, DMI}
import freechips.rocketchip.diplomacy._
import freechips.rocketchip.rocket._
import freechips.rocketchip.tilelink._
import freechips.rocketchip.interrupts._
import freechips.rocketchip.util._
import freechips.rocketchip.tile._
import freechips.rocketchip.prci._

case class SpikeCoreParams(
  nPMPs: Int = 16,
  useZicntr: Boolean = false
) extends CoreParams {
  val xLen = 64
  val pgLevels = 5
  val useVM = true
  val useHypervisor = false
  val useSupervisor = true
  val useUser = true
  val useDebug = true
  val useAtomics = true
  val useAtomicsOnlyForIO = false
  val useCompressed = true
  override val useVector = true
  val useSCIE = false
  val useRVE = false
  val mulDiv = Some(MulDivParams())
  val fpu = Some(FPUParams())
  val nLocalInterrupts = 0
  val useNMI = false
  val nPTECacheEntries = 0
  val pmpGranularity = 4
  val nBreakpoints = 0
  val useBPWatch = false
  val mcontextWidth = 0
  val scontextWidth = 0
  val nPerfCounters = 0
  val haveBasicCounters = true
  val haveFSDirty = true
  val misaWritable = true
  val haveCFlush = false
  val nL2TLBEntries = 0
  val nL2TLBWays = 0
  val mtvecInit = None
  val mtvecWritable = true
  val instBits = 16
  val lrscCycles = 1
  val decodeWidth = 1
  val fetchWidth = 1
  val retireWidth = 1
  val bootFreqHz = BigInt(1000000000)
  val rasEntries = 0
  val btbEntries = 0
  val bhtEntries = 0
  val traceHasWdata = false
  val useConditionalZero = false
  val useZba = true
  val useZbb = true
  val useZbs = true

  override def vLen = 128
<<<<<<< HEAD
  override def vMemDataBits = 64 //128
=======
  override def eLen = 64
  override def vfLen = 64
  override def vMemDataBits = 128
>>>>>>> 9c3a39d2
}

case class SpikeTileAttachParams(
  tileParams: SpikeTileParams
) extends CanAttachTile {
  type TileType = SpikeTile
  val lookup = PriorityMuxHartIdFromSeq(Seq(tileParams))
  val crossingParams = RocketCrossingParams()
}

case class SpikeTileParams(
  tileId: Int = 0,
  val core: SpikeCoreParams = SpikeCoreParams(),
  icacheParams: ICacheParams = ICacheParams(nWays = 32),
  dcacheParams: DCacheParams = DCacheParams(nWays = 32),
  tcmParams: Option[MasterPortParams] = None // tightly coupled memory
) extends InstantiableTileParams[SpikeTile]
{
  val baseName = "spike_tile"
  val uniqueName = s"${baseName}_$tileId"
  val beuAddr = None
  val blockerCtrlAddr = None
  val btb = None
  val boundaryBuffers = false
  val dcache = Some(dcacheParams)
  val icache = Some(icacheParams)
  val clockSinkParams = ClockSinkParameters()
  def instantiate(crossing: HierarchicalElementCrossingParamsLike, lookup: LookupByHartIdImpl)(implicit p: Parameters): SpikeTile = {
    new SpikeTile(this, crossing, lookup)
  }
}

class SpikeTile(
  val spikeTileParams: SpikeTileParams,
  crossing: ClockCrossingType,
  lookup: LookupByHartIdImpl,
  q: Parameters) extends BaseTile(spikeTileParams, crossing, lookup, q)
    with SinksExternalInterrupts
    with SourcesExternalNotifications
{
  // Private constructor ensures altered LazyModule.p is used implicitly
  def this(params: SpikeTileParams, crossing: HierarchicalElementCrossingParamsLike, lookup: LookupByHartIdImpl)(implicit p: Parameters) =
    this(params, crossing.crossingType, lookup, p)

  // Required TileLink nodes
  val intOutwardNode = None
  val masterNode = visibilityNode
  val slaveNode = TLIdentityNode()

<<<<<<< HEAD
  override def isaDTS = "rv64gcv_Zfh_Zicntr"
=======
  // Note: Rocket doesn't support zicntr but Spike does (err on the side of having Rocket's ISA)
  override def isaDTS = (Seq(
    "rv64imafdcbv",
    "zicsr",
    "zifencei",
    "zihpm",
    "zvl128b",
    "zve64d",
    "zba",
    "zbb",
    "zbs"
  ) ++ spikeTileParams.core.useZicntr.option("zicntr")).mkString("_")
>>>>>>> 9c3a39d2

  // Required entry of CPU device in the device tree for interrupt purpose
  val cpuDevice: SimpleDevice = new SimpleDevice("cpu", Seq("ucb-bar,spike", "riscv")) {
    override def parent = Some(ResourceAnchors.cpus)
    override def describe(resources: ResourceBindings): Description = {
      val Description(name, mapping) = super.describe(resources)
      Description(name, mapping ++
        cpuProperties ++
        nextLevelCacheProperty ++
        tileProperties)
    }
  }

  ResourceBinding {
    Resource(cpuDevice, "reg").bind(ResourceAddress(tileId))
  }


  val icacheNode = TLClientNode(Seq(TLMasterPortParameters.v1(Seq(TLMasterParameters.v1(
    sourceId = IdRange(0, 1),
    name = s"Core ${tileId} ICache")))))

  val dcacheNode = TLClientNode(Seq(TLMasterPortParameters.v1(Seq(TLMasterParameters.v1(
    name          = s"Core ${tileId} DCache",
    sourceId      = IdRange(0, tileParams.dcache.get.nMSHRs),
    supportsProbe = TransferSizes(p(CacheBlockBytes), p(CacheBlockBytes)))))))

  val mmioNode = TLClientNode((Seq(TLMasterPortParameters.v1(Seq(TLMasterParameters.v1(
    name          = s"Core ${tileId} MMIO",
    sourceId      = IdRange(0, 1),
    requestFifo   = true))))))

  tlSlaveXbar.node :*= slaveNode
  val tcmNode = spikeTileParams.tcmParams.map { tcmP =>
    val device = new MemoryDevice
    val base = AddressSet.misaligned(tcmP.base, tcmP.size)
    val tcmNode = TLManagerNode(Seq(TLSlavePortParameters.v1(
      managers = Seq(TLSlaveParameters.v1(
        address = base,
        resources = device.reg,
        regionType = RegionType.IDEMPOTENT, // not cacheable
        executable = true,
        supportsGet = TransferSizes(1, 8),
        supportsPutFull = TransferSizes(1, 8),
        supportsPutPartial = TransferSizes(1, 8),
        fifoId = Some(0)
      )),
      beatBytes = 8
    )))
    connectTLSlave(tcmNode := TLBuffer(), 8)
    tcmNode
  }

  tlOtherMastersNode := TLBuffer() := tlMasterXbar.node
  masterNode :=* tlOtherMastersNode
  tlMasterXbar.node := TLWidthWidget(64) := TLBuffer():= icacheNode
  tlMasterXbar.node := TLWidthWidget(64) := TLBuffer() := dcacheNode
  tlMasterXbar.node := TLWidthWidget(8) := TLBuffer() := mmioNode

  override lazy val module = new SpikeTileModuleImp(this)
  val rocc_sequence = p(BuildRoCC).map(_(p))
  val has_rocc = rocc_sequence.nonEmpty
  val rocc_module = if (has_rocc) rocc_sequence.head else null

  if (has_rocc) {
    val roccCSRs = rocc_sequence.map(_.roccCSRs) // the set of custom CSRs requested by all roccs
    require(roccCSRs.flatten.map(_.id).toSet.size == roccCSRs.flatten.size,
    "LazyRoCC instantiations require overlapping CSRs")
    rocc_sequence.map(_.atlNode).foreach { atl => tlMasterXbar.node :=* atl }
    rocc_sequence.map(_.tlNode).foreach { tl => tlOtherMastersNode :=* tl }
    // rocc_sequence.map(_.stlNode).foreach { stl => stl :*= tlSlaveXbar.node }

    // nPTWPorts += rocc_sequence.map(_.nPTWPorts).sum
    // nDCachePorts += rocc_sequence.size
  }
}

class SpikeBlackBox(
  hartId: Int,
  isa: String,
  pmpregions: Int,
  icache_sets: Int,
  icache_ways: Int,
  dcache_sets: Int,
  dcache_ways: Int,
  dcache_sourceids: Int,
  cacheable_regions: String,
  uncacheable_regions: String,
  readonly_uncacheable_regions: String,
  executable_regions: String,
  tcm_base: BigInt,
  tcm_size: BigInt,
  use_dtm: Boolean,
  ) extends BlackBox(Map(
    "HARTID" -> IntParam(hartId),
    "ISA" -> StringParam(isa),
    "PMPREGIONS" -> IntParam(pmpregions),
    "ICACHE_SETS" -> IntParam(icache_sets),
    "ICACHE_WAYS" -> IntParam(icache_ways),
    "DCACHE_SETS" -> IntParam(dcache_sets),
    "DCACHE_WAYS" -> IntParam(dcache_ways),
    "ICACHE_SOURCEIDS" -> IntParam(1),
    "DCACHE_SOURCEIDS" -> IntParam(dcache_sourceids),
    "UNCACHEABLE" -> StringParam(uncacheable_regions),
    "READONLY_UNCACHEABLE" -> StringParam(readonly_uncacheable_regions),
    "CACHEABLE" -> StringParam(cacheable_regions),
    "EXECUTABLE" -> StringParam(executable_regions),
    "TCM_BASE" -> IntParam(tcm_base),
    "TCM_SIZE" -> IntParam(tcm_size)
  )) with HasBlackBoxResource {

  val io = IO(new Bundle {
    val clock = Input(Bool())
    val reset = Input(Bool())
    val reset_vector = Input(UInt(64.W))
    val ipc = Input(UInt(64.W))
    val cycle = Input(UInt(64.W))
    val insns_retired = Output(UInt(64.W))
    val has_rocc = Input(Bool())

    val debug = Input(Bool())
    val mtip = Input(Bool())
    val msip = Input(Bool())
    val meip = Input(Bool())
    val seip = Input(Bool())

    val icache = new Bundle {
      val a = new Bundle {
        val valid = Output(Bool())
        val ready = Input(Bool())
        val address = Output(UInt(64.W))
        val sourceid = Output(UInt(64.W))
      }
      val d = new Bundle {
        val valid = Input(Bool())
        val sourceid = Input(UInt(64.W))
        val data = Input(Vec(8, UInt(64.W)))
      }
    }

    val dcache = new Bundle {
      val a = new Bundle {
        val valid = Output(Bool())
        val ready = Input(Bool())
        val address = Output(UInt(64.W))
        val sourceid = Output(UInt(64.W))
        val state_old = Output(Bool())
        val state_new = Output(Bool())
      }
      val b = new Bundle {
        val valid = Input(Bool())
        val address = Input(UInt(64.W))
        val source = Input(UInt(64.W))
        val param = Input(UInt(32.W))
      }
      val c = new Bundle {
        val valid = Output(Bool())
        val ready = Input(Bool())
        val address = Output(UInt(64.W))
        val sourceid = Output(UInt(64.W))
        val param = Output(UInt(32.W))
        val voluntary = Output(Bool())
        val has_data = Output(Bool())
        val data = Output(Vec(8, UInt(64.W)))
      }
      val d = new Bundle {
        val valid = Input(Bool())
        val sourceid = Input(UInt(64.W))
        val data = Input(Vec(8, UInt(64.W)))
        val has_data = Input(Bool())
        val grantack = Input(Bool())
      }
    }

    val mmio = new Bundle {
      val a = new Bundle {
        val valid = Output(Bool())
        val ready = Input(Bool())
        val address = Output(UInt(64.W))
        val data = Output(UInt(64.W))
        val store = Output(Bool())
        val size = Output(UInt(32.W))
      }
      val d = new Bundle {
        val valid = Input(Bool())
        val data = Input(UInt(64.W))
      }
    }

    val tcm = new Bundle {
      val a = new Bundle {
        val valid = Input(Bool())
        val address = Input(UInt(64.W))
        val data = Input(UInt(64.W))
        val mask = Input(UInt(32.W))
        val opcode = Input(UInt(32.W))
        val size = Input(UInt(32.W))
      }
      val d = new Bundle {
        val valid = Output(Bool())
        val ready = Input(Bool())
        val data = Output(UInt(64.W))
      }
    }

    /* RoCC Interface control signals
    For the memory interface, some signals that are unnecessary from the software 
    perspective are included from the RoCC spec but tied off internally */
    val rocc = new Bundle {
      val busy = Input(Bool())
      val request = new Bundle {
        val ready = Input(Bool())
        val valid = Output(Bool())
        val insn = Output(UInt(64.W))
        val rs1 = Output(UInt(64.W))
        val rs2 = Output(UInt(64.W))
      }
      val response = new Bundle {
        val valid = Input(Bool())
        val rd = Input(UInt(64.W))
        val data = Input(UInt(64.W))
      }
      val mem_request = new Bundle {
        val valid = Input(Bool())
        val addr = Input(UInt(64.W))
        val tag = Input(UInt(10.W))
        val cmd = Input(UInt(5.W))
        val size = Input(UInt(3.W))
        val phys = Input(Bool())
        val data = Input(UInt(64.W))
        val mask = Input(UInt(8.W))
      }
      val mem_response = new Bundle {        
        val valid = Output(Bool())
        val addr = Output(UInt(64.W))
        val tag = Output(UInt(10.W))
        val cmd = Output(UInt(5.W))
        val size = Output(UInt(3.W))
        val data = Output(UInt(64.W))
        val replay = Output(Bool())
        val has_data = Output(Bool())
        val word_bypass = Output(UInt(64.W))
        val store_data = Output(UInt(64.W))
        val mask = Output(UInt(8.W))
      }
      // val ptw_request = new Bundle {
      //   val valid = Input(Bool())
      //   val addr = Input(UInt(64.W))
      //   val need_gpa = Input(Bool())
      //   val vstage1 = Input(Bool())
      //   val stage2 = Input(Bool())
      // }
      // val ptw_response = new Bundle {
      //   val valid = Output(Bool())
      //   val addr = Output(UInt(64.W))
      // }
    }
  })
  addResource("/vsrc/spiketile.v")
  addResource("/csrc/spiketile.cc")
  if (use_dtm) {
    addResource("/csrc/spiketile_dtm.h")
  } else {
    addResource("/csrc/spiketile_tsi.h")
  }
}

class SpikeTileModuleImp(outer: SpikeTile) extends BaseTileModuleImp(outer) {
  val tileParams = outer.tileParams
  // We create a bundle here and decode the interrupt.
  val int_bundle = Wire(new TileInterrupts())
  outer.decodeCoreInterrupts(int_bundle)
  val managers = outer.visibilityNode.edges.out.flatMap(_.manager.managers)
  val cacheable_regions = AddressRange.fromSets(managers.filter(_.supportsAcquireB).flatMap(_.address))
    .map(a => s"${a.base} ${a.size}").mkString(" ")
  val uncacheable_regions = AddressRange.fromSets(managers.filter(!_.supportsAcquireB).flatMap(_.address))
    .map(a => s"${a.base} ${a.size}").mkString(" ")
  val readonly_uncacheable_regions = AddressRange.fromSets(managers.filter {
    m => !m.supportsAcquireB && !m.supportsPutFull && m.regionType == RegionType.UNCACHED
  }.flatMap(_.address))
    .map(a => s"${a.base} ${a.size}").mkString(" ")
  val executable_regions = AddressRange.fromSets(managers.filter(_.executable).flatMap(_.address))
    .map(a => s"${a.base} ${a.size}").mkString(" ")

  val (icache_tl, icacheEdge) = outer.icacheNode.out(0)
  val (dcache_tl, dcacheEdge) = outer.dcacheNode.out(0)
  val (mmio_tl, mmioEdge) = outer.mmioNode.out(0)

  // Note: This assumes that if the debug module exposes the ClockedDMI port,
  // then the DTM-based bringup with SimDTM will be used. This isn't required to be
  // true, but it usually is
  val useDTM = p(ExportDebug).protocols.contains(DMI)
  val spike = Module(new SpikeBlackBox(outer.tileId, outer.isaDTS, tileParams.core.nPMPs,
    tileParams.icache.get.nSets, tileParams.icache.get.nWays,
    tileParams.dcache.get.nSets, tileParams.dcache.get.nWays,
    tileParams.dcache.get.nMSHRs,
    cacheable_regions, uncacheable_regions, readonly_uncacheable_regions, executable_regions,
    outer.spikeTileParams.tcmParams.map(_.base).getOrElse(0),
    outer.spikeTileParams.tcmParams.map(_.size).getOrElse(0),
    useDTM
  ))
  spike.io.has_rocc := outer.has_rocc.asBool
  spike.io.clock := clock.asBool
  val cycle = RegInit(0.U(64.W))
  cycle := cycle + 1.U
  spike.io.reset := reset
  spike.io.cycle := cycle
  dontTouch(spike.io.insns_retired)
  val reset_vector = Wire(UInt(64.W))
  reset_vector := outer.resetVectorSinkNode.bundle
  spike.io.reset_vector := reset_vector
  spike.io.debug := int_bundle.debug
  spike.io.mtip := int_bundle.mtip
  spike.io.msip := int_bundle.msip
  spike.io.meip := int_bundle.meip
  spike.io.seip := int_bundle.seip.get
  spike.io.ipc := PlusArg("spike-ipc", width=32, default=10000)

  val blockBits = log2Ceil(p(CacheBlockBytes))
  spike.io.icache.a.ready := icache_tl.a.ready
  icache_tl.a.valid := spike.io.icache.a.valid
  icache_tl.a.bits := icacheEdge.Get(
    fromSource = spike.io.icache.a.sourceid,
    toAddress = (spike.io.icache.a.address >> blockBits) << blockBits,
    lgSize = blockBits.U)._2
  icache_tl.d.ready := true.B
  spike.io.icache.d.valid := icache_tl.d.valid
  spike.io.icache.d.sourceid := icache_tl.d.bits.source
  spike.io.icache.d.data := icache_tl.d.bits.data.asTypeOf(Vec(8, UInt(64.W)))

  spike.io.dcache.a.ready := dcache_tl.a.ready
  dcache_tl.a.valid := spike.io.dcache.a.valid
  if (dcacheEdge.manager.anySupportAcquireB) {
    dcache_tl.a.bits := dcacheEdge.AcquireBlock(
      fromSource = spike.io.dcache.a.sourceid,
      toAddress = (spike.io.dcache.a.address >> blockBits) << blockBits,
      lgSize = blockBits.U,
      growPermissions = Mux(spike.io.dcache.a.state_old, 2.U, Mux(spike.io.dcache.a.state_new, 1.U, 0.U)))._2
  } else {
    dcache_tl.a.bits := DontCare
  }
  dcache_tl.b.ready := true.B
  spike.io.dcache.b.valid := dcache_tl.b.valid
  spike.io.dcache.b.address := dcache_tl.b.bits.address
  spike.io.dcache.b.source := dcache_tl.b.bits.source
  spike.io.dcache.b.param := dcache_tl.b.bits.param

  spike.io.dcache.c.ready := dcache_tl.c.ready
  dcache_tl.c.valid := spike.io.dcache.c.valid
  if (dcacheEdge.manager.anySupportAcquireB) {
    dcache_tl.c.bits := Mux(spike.io.dcache.c.voluntary,
      dcacheEdge.Release(
        fromSource = spike.io.dcache.c.sourceid,
        toAddress = spike.io.dcache.c.address,
        lgSize = blockBits.U,
        shrinkPermissions = spike.io.dcache.c.param,
        data = spike.io.dcache.c.data.asUInt)._2,
      Mux(spike.io.dcache.c.has_data,
        dcacheEdge.ProbeAck(
          fromSource = spike.io.dcache.c.sourceid,
          toAddress = spike.io.dcache.c.address,
          lgSize = blockBits.U,
          reportPermissions = spike.io.dcache.c.param,
          data = spike.io.dcache.c.data.asUInt),
        dcacheEdge.ProbeAck(
          fromSource = spike.io.dcache.c.sourceid,
          toAddress = spike.io.dcache.c.address,
          lgSize = blockBits.U,
          reportPermissions = spike.io.dcache.c.param)
      ))
  } else {
    dcache_tl.c.bits := DontCare
  }

  val has_data = dcacheEdge.hasData(dcache_tl.d.bits)
  val should_finish = dcacheEdge.isRequest(dcache_tl.d.bits)
  val can_finish = dcache_tl.e.ready
  dcache_tl.d.ready := can_finish
  spike.io.dcache.d.valid := dcache_tl.d.valid && can_finish
  spike.io.dcache.d.has_data := has_data
  spike.io.dcache.d.grantack := dcache_tl.d.bits.opcode.isOneOf(TLMessages.Grant, TLMessages.GrantData)
  spike.io.dcache.d.sourceid := dcache_tl.d.bits.source
  spike.io.dcache.d.data := dcache_tl.d.bits.data.asTypeOf(Vec(8, UInt(64.W)))

  dcache_tl.e.valid := dcache_tl.d.valid && should_finish
  dcache_tl.e.bits := dcacheEdge.GrantAck(dcache_tl.d.bits)

  spike.io.mmio.a.ready := mmio_tl.a.ready
  mmio_tl.a.valid := spike.io.mmio.a.valid
  val log_size = (0 until 4).map { i => Mux(spike.io.mmio.a.size === (1 << i).U, i.U, 0.U) }.reduce(_|_)
  mmio_tl.a.bits := Mux(spike.io.mmio.a.store,
    mmioEdge.Put(0.U, spike.io.mmio.a.address, log_size, spike.io.mmio.a.data)._2,
    mmioEdge.Get(0.U, spike.io.mmio.a.address, log_size)._2)

  mmio_tl.d.ready := true.B
  spike.io.mmio.d.valid := mmio_tl.d.valid
  spike.io.mmio.d.data := mmio_tl.d.bits.data

  spike.io.tcm := DontCare
  spike.io.tcm.a.valid := false.B
  spike.io.tcm.d.ready := true.B
  outer.tcmNode.map { tcmNode =>
    val (tcm_tl, tcmEdge) = tcmNode.in(0)
    val debug_tcm_tl = WireInit(tcm_tl)
    dontTouch(debug_tcm_tl)
    tcm_tl.a.ready := true.B
    spike.io.tcm.a.valid := tcm_tl.a.valid
    spike.io.tcm.a.address := tcm_tl.a.bits.address
    spike.io.tcm.a.data := tcm_tl.a.bits.data
    spike.io.tcm.a.mask := tcm_tl.a.bits.mask
    spike.io.tcm.a.opcode := tcm_tl.a.bits.opcode
    spike.io.tcm.a.size := tcm_tl.a.bits.size

    spike.io.tcm.d.ready := tcm_tl.d.ready
    tcm_tl.d.bits := tcmEdge.AccessAck(RegNext(tcm_tl.a.bits))
    when (RegNext(tcm_tl.a.bits.opcode === TLMessages.Get)) {
      tcm_tl.d.bits.opcode := TLMessages.AccessAckData
    }
    tcm_tl.d.valid := spike.io.tcm.d.valid
    tcm_tl.d.bits.data := spike.io.tcm.d.data
  }

  /* Begin RoCC Section */
  if (outer.has_rocc) {
    val to_rocc_req_enq_bits = IO(new Bundle{
      val rs2 = UInt(64.W)
      val rs1 = UInt(64.W)
      val insn = UInt(64.W)
    }) //Bundle for enqueuing RoCC requests

    val to_rocc_req_q = Module(new Queue(UInt(192.W), 1, flow=true, pipe=true)) //Queue for RoCC requests
    spike.io.rocc.request.ready := to_rocc_req_q.io.enq.ready && to_rocc_req_q.io.count === 0.U // TODO: Currently only one request allowed to be in-flight
    // Attach signals coming from C++ side
    to_rocc_req_q.io.enq.valid := spike.io.rocc.request.valid
    to_rocc_req_enq_bits.insn := spike.io.rocc.request.insn
    to_rocc_req_enq_bits.rs1 := spike.io.rocc.request.rs1
    to_rocc_req_enq_bits.rs2 := spike.io.rocc.request.rs2
    to_rocc_req_q.io.enq.bits := to_rocc_req_enq_bits.asUInt

    outer.rocc_module.module.io.cmd.valid := to_rocc_req_q.io.deq.valid
    to_rocc_req_q.io.deq.ready := outer.rocc_module.module.io.cmd.ready

    // Set individual instruction fields
    val insn = Wire(new RoCCInstruction()) 
    insn.funct := to_rocc_req_q.io.deq.bits(31,25)
    insn.rs2 := to_rocc_req_q.io.deq.bits(24,20)
    insn.rs1 := to_rocc_req_q.io.deq.bits(19,15)
    insn.xd := to_rocc_req_q.io.deq.bits(14)
    insn.xs1 := to_rocc_req_q.io.deq.bits(13)
    insn.xs2 := to_rocc_req_q.io.deq.bits(12)
    insn.rd := to_rocc_req_q.io.deq.bits(11,7)
    insn.opcode := to_rocc_req_q.io.deq.bits(6,0)

    // Attach cmd signals correctly
    val cmd = Wire(new RoCCCommand())
    cmd.inst := insn
    cmd.rs1 := to_rocc_req_q.io.deq.bits(127,64)
    cmd.rs2 := to_rocc_req_q.io.deq.bits(191,128)
    cmd.status := DontCare
    outer.rocc_module.module.io.cmd.bits := cmd
    outer.rocc_module.module.io.mem.req.ready := true.B
    spike.io.rocc.busy := outer.rocc_module.module.io.busy
    spike.io.rocc.mem_request.valid := outer.rocc_module.module.io.mem.req.valid
    spike.io.rocc.mem_request.addr := outer.rocc_module.module.io.mem.req.bits.addr
    spike.io.rocc.mem_request.tag := outer.rocc_module.module.io.mem.req.bits.tag
    spike.io.rocc.mem_request.size := outer.rocc_module.module.io.mem.req.bits.size
    spike.io.rocc.mem_request.cmd := outer.rocc_module.module.io.mem.req.bits.cmd
    spike.io.rocc.mem_request.phys := outer.rocc_module.module.io.mem.req.bits.phys
    spike.io.rocc.mem_request.data := outer.rocc_module.module.io.mem.req.bits.data
    spike.io.rocc.mem_request.mask := outer.rocc_module.module.io.mem.req.bits.mask
    
    outer.rocc_module.module.io.mem.resp.valid := spike.io.rocc.mem_response.valid
    outer.rocc_module.module.io.mem.resp.bits.addr := spike.io.rocc.mem_response.addr
    outer.rocc_module.module.io.mem.resp.bits.tag := spike.io.rocc.mem_response.tag
    outer.rocc_module.module.io.mem.resp.bits.cmd := spike.io.rocc.mem_response.cmd
    outer.rocc_module.module.io.mem.resp.bits.size := spike.io.rocc.mem_response.size
    outer.rocc_module.module.io.mem.resp.bits.data := spike.io.rocc.mem_response.data
    outer.rocc_module.module.io.mem.resp.bits.data_raw := spike.io.rocc.mem_response.data
    outer.rocc_module.module.io.mem.resp.bits.replay := spike.io.rocc.mem_response.replay
    outer.rocc_module.module.io.mem.resp.bits.has_data := spike.io.rocc.mem_response.has_data
    outer.rocc_module.module.io.mem.resp.bits.data_word_bypass := spike.io.rocc.mem_response.word_bypass
    outer.rocc_module.module.io.mem.resp.bits.store_data := spike.io.rocc.mem_response.store_data
    outer.rocc_module.module.io.mem.resp.bits.mask := spike.io.rocc.mem_response.mask

    //Tie off unused signals, will probably be used as interface develops further.
    outer.rocc_module.module.io.ptw := DontCare
    outer.rocc_module.module.io.mem.resp.bits.signed := false.B
    outer.rocc_module.module.io.mem.resp.bits.dprv := false.B
    outer.rocc_module.module.io.mem.resp.bits.dv := false.B
    outer.rocc_module.module.io.mem.s2_nack := false.B
    outer.rocc_module.module.io.mem.s2_uncached := false.B
    outer.rocc_module.module.io.mem.s2_paddr := 0.U
    outer.rocc_module.module.io.mem.replay_next := false.B
    outer.rocc_module.module.io.mem.s2_xcpt.ma.ld := false.B
    outer.rocc_module.module.io.mem.s2_xcpt.ma.st := false.B
    outer.rocc_module.module.io.mem.s2_xcpt.pf.ld := false.B
    outer.rocc_module.module.io.mem.s2_xcpt.pf.st := false.B
    outer.rocc_module.module.io.mem.s2_xcpt.ae.ld := false.B
    outer.rocc_module.module.io.mem.s2_xcpt.ae.st := false.B
    outer.rocc_module.module.io.mem.s2_xcpt.gf.ld := false.B
    outer.rocc_module.module.io.mem.s2_xcpt.gf.st := false.B
    outer.rocc_module.module.io.mem.s2_gpa := 0.U
    outer.rocc_module.module.io.mem.ordered := false.B
    outer.rocc_module.module.io.mem.perf.acquire := false.B
    outer.rocc_module.module.io.mem.perf.release := false.B
    outer.rocc_module.module.io.mem.perf.grant := false.B
    outer.rocc_module.module.io.exception := false.B
    outer.rocc_module.module.io.mem.clock_enabled := true.B
    outer.rocc_module.module.io.mem.perf.storeBufferEmptyAfterStore := false.B
    outer.rocc_module.module.io.mem.perf.storeBufferEmptyAfterLoad := false.B
    outer.rocc_module.module.io.mem.perf.canAcceptLoadThenLoad := false.B
    outer.rocc_module.module.io.mem.perf.canAcceptStoreThenLoad := false.B
    outer.rocc_module.module.io.mem.perf.canAcceptStoreThenRMW := false.B
    outer.rocc_module.module.io.mem.s2_nack_cause_raw := 0.U
    outer.rocc_module.module.io.mem.s2_gpa_is_pte := false.B
    outer.rocc_module.module.io.mem.perf.tlbMiss := false.B
    outer.rocc_module.module.io.mem.perf.blocked := false.B

    outer.rocc_module.module.io.fpu_req.ready := false.B
    outer.rocc_module.module.io.fpu_resp.valid := false.B
    outer.rocc_module.module.io.fpu_resp.bits := DontCare

    val from_rocc_result_enq_bits = IO(new Bundle {
      val rd = UInt(64.W)
      val resp = UInt(64.W)
    })

    val from_rocc_q = Module(new Queue(UInt(128.W), 1, flow=true, pipe=true)) //rd and data stitched together
    outer.rocc_module.module.io.resp.ready := from_rocc_q.io.enq.ready && from_rocc_q.io.count === 0.U
    from_rocc_q.io.enq.valid := outer.rocc_module.module.io.resp.valid

    from_rocc_result_enq_bits.rd := outer.rocc_module.module.io.resp.bits.rd
    from_rocc_result_enq_bits.resp := outer.rocc_module.module.io.resp.bits.data
    from_rocc_q.io.enq.bits := from_rocc_result_enq_bits.asUInt
    spike.io.rocc.response.valid := false.B
    from_rocc_q.io.deq.ready := true.B
    spike.io.rocc.response.rd := from_rocc_q.io.deq.bits(127,64)
    spike.io.rocc.response.data := 0.U

    when (from_rocc_q.io.deq.fire) {
      spike.io.rocc.response.valid := true.B
      spike.io.rocc.response.data := from_rocc_q.io.deq.bits(63,0)
    }
  } else {
    spike.io.rocc.request.ready := false.B
    spike.io.rocc.response.valid := false.B
    spike.io.rocc.response.data := 0.U
    spike.io.rocc.response.rd := 0.U
  }
  /* End RoCC Section */
}

class WithSpikeZicntr extends TileAttachConfig[SpikeTileAttachParams](t =>
  t.copy(tileParams=t.tileParams.copy(core=t.tileParams.core.copy(useZicntr=true)))
)

class WithNSpikeCores(n: Int = 1, tileParams: SpikeTileParams = SpikeTileParams()
) extends Config((site, here, up) => {
  case TilesLocated(InSubsystem) => {
    // Calculate the next available hart ID (since hart ID cannot be duplicated)
    val prev = up(TilesLocated(InSubsystem), site)
    val idOffset = up(NumTiles)
    // Create TileAttachParams for every core to be instantiated
    (0 until n).map { i =>
      SpikeTileAttachParams(
        tileParams = tileParams.copy(tileId = i + idOffset)
      )
    } ++ prev
  }
  case NumTiles => up(NumTiles) + n

})

class WithSpikeTCM extends Config((site, here, up) => {
  case TilesLocated(InSubsystem) => {
    val prev = up(TilesLocated(InSubsystem))
    require(prev.size == 1)
    val spike = prev(0).asInstanceOf[SpikeTileAttachParams]
    Seq(spike.copy(tileParams = spike.tileParams.copy(
      tcmParams = Some(up(ExtMem).get.master)
    )))
  }
  case ExtMem => None
  case SubsystemBankedCoherenceKey => up(SubsystemBankedCoherenceKey).copy(nBanks = 0)
})

/**
 * Config fragments to enable different RoCCs
 */
class WithAdderRoCC extends Config((site, here, up) => {
  case BuildRoCC => List(
    (p: Parameters) => {
        val adder = LazyModule(new AdderExample(OpcodeSet.custom0)(p))
        adder
    }
  )
})

class WithCharCountRoCC extends Config((site, here, up) => {
  case BuildRoCC => List(
    (p: Parameters) => {
        val charCounter = LazyModule(new CharacterCountExample(OpcodeSet.all)(p))
        charCounter
    }
  )
})

class WithAccumRoCC extends Config((site, here, up) => {
  case BuildRoCC => List(
    (p: Parameters) => {
        val accum = LazyModule(new AccumulatorExample(OpcodeSet.custom0)(p))
        accum
    }
  )
})<|MERGE_RESOLUTION|>--- conflicted
+++ resolved
@@ -68,13 +68,9 @@
   val useZbs = true
 
   override def vLen = 128
-<<<<<<< HEAD
-  override def vMemDataBits = 64 //128
-=======
   override def eLen = 64
   override def vfLen = 64
-  override def vMemDataBits = 128
->>>>>>> 9c3a39d2
+  override def vMemDataBits = 64 //128
 }
 
 case class SpikeTileAttachParams(
@@ -124,9 +120,6 @@
   val masterNode = visibilityNode
   val slaveNode = TLIdentityNode()
 
-<<<<<<< HEAD
-  override def isaDTS = "rv64gcv_Zfh_Zicntr"
-=======
   // Note: Rocket doesn't support zicntr but Spike does (err on the side of having Rocket's ISA)
   override def isaDTS = (Seq(
     "rv64imafdcbv",
@@ -139,7 +132,7 @@
     "zbb",
     "zbs"
   ) ++ spikeTileParams.core.useZicntr.option("zicntr")).mkString("_")
->>>>>>> 9c3a39d2
+  // override def isaDTS = "rv64gcv_Zfh_Zicntr"
 
   // Required entry of CPU device in the device tree for interrupt purpose
   val cpuDevice: SimpleDevice = new SimpleDevice("cpu", Seq("ucb-bar,spike", "riscv")) {
