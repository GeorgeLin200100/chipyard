--- conflicted
+++ resolved
@@ -186,12 +186,8 @@
   .dependsOn(rocketchip, boom, hwacha, sifive_blocks, sifive_cache, utilities, iocell,
     sha3, // On separate line to allow for cleaner tutorial-setup patches
     dsptools, `rocket-dsptools`,
-<<<<<<< HEAD
-    gemmini, icenet, tracegen, ariane, nvdla, sodor, midas)
-=======
-    gemmini, icenet, tracegen, cva6, nvdla, sodor)
-  .settings(libraryDependencies ++= rocketLibDeps.value)
->>>>>>> 255452f2
+    gemmini, icenet, tracegen, cva6, nvdla, sodor, midas)
+  .settings(libraryDependencies ++= rocketLibDeps.value)
   .settings(commonSettings)
 
 lazy val tracegen = (project in file("generators/tracegen"))
