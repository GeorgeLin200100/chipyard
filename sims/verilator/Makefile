--- conflicted
+++ resolved
@@ -116,24 +116,14 @@
 # build makefile fragment that builds the verilator sim rules
 #########################################################################################
 $(model_mk): $(sim_vsrcs) $(sim_common_files) $(EXTRA_SIM_REQS)
-<<<<<<< HEAD
-	rm -rf $(build_dir)/$(long_name)
-	mkdir -p $(build_dir)/$(long_name)
-=======
 	rm -rf $(model_dir)
 	mkdir -p $(model_dir)
->>>>>>> 7b6a45a6
 	$(VERILATOR) $(VERILATOR_OPTS) -o $(sim) -Mdir $(model_dir) -CFLAGS "-include $(model_header)"
 	touch $@
 
 $(model_mk_debug): $(sim_vsrcs) $(sim_common_files) $(EXTRA_SIM_REQS)
-<<<<<<< HEAD
-	rm -rf $(build_dir)/$(long_name)
-	mkdir -p $(build_dir)/$(long_name).debug
-=======
 	rm -rf $(model_dir_debug)
 	mkdir -p $(model_dir_debug)
->>>>>>> 7b6a45a6
 	$(VERILATOR) $(VERILATOR_OPTS) -o $(sim_debug) --trace -Mdir $(model_dir_debug) -CFLAGS "-include $(model_header_debug)"
 	touch $@
 
