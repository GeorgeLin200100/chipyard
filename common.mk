--- conflicted
+++ resolved
@@ -367,13 +367,7 @@
 run-binaries-debug: check-binaries $(addsuffix .run.debug,$(BINARIES))
 
 %.run.debug: %.check-exists $(SIM_DEBUG_PREREQ) | $(output_dir)
-<<<<<<< HEAD
-	if [ "$*" != "none" ]; then riscv64-unknown-elf-objdump -D $* > $(call get_sim_out_name,$*).dump ; fi
-=======
-ifneq (none,$*)
-	riscv64-unknown-elf-objdump -D -S $* > $(call get_sim_out_name,$*).dump
-endif
->>>>>>> 3e0415e3
+	if [ "$*" != "none" ]; then riscv64-unknown-elf-objdump -D -S $* > $(call get_sim_out_name,$*).dump ; fi
 	(set -o pipefail && $(NUMA_PREFIX) $(sim_debug) $(PERMISSIVE_ON) $(call get_common_sim_flags,$*) $(VERBOSE_FLAGS) $(call get_waveform_flag,$(call get_sim_out_name,$*)) $(PERMISSIVE_OFF) $* </dev/null 2> >(spike-dasm > $(call get_sim_out_name,$*).out) | tee $(call get_sim_out_name,$*).log)
 
 run-fast: run-asm-tests-fast run-bmark-tests-fast
