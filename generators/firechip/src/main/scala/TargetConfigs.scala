--- conflicted
+++ resolved
@@ -4,7 +4,6 @@
 
 import chisel3._
 import chisel3.util.{log2Up}
-import example.{WithMultiRoCC, WithMultiRoCCHwacha, WithHwachaConfPrec}
 import freechips.rocketchip.config.{Parameters, Config}
 import freechips.rocketchip.groundtest.TraceGenParams
 import freechips.rocketchip.tile._
@@ -13,25 +12,14 @@
 import freechips.rocketchip.subsystem._
 import freechips.rocketchip.devices.tilelink.BootROMParams
 import freechips.rocketchip.devices.debug.{DebugModuleParams, DebugModuleKey}
-<<<<<<< HEAD
 import freechips.rocketchip.diplomacy.{LazyModule, ValName}
 import boom.common.BoomTilesKey
-import testchipip.{BlockDeviceKey, BlockDeviceConfig, MemBenchKey, MemBenchParams, SerialKey}
-=======
-import freechips.rocketchip.diplomacy.LazyModule
-import boom.common.BoomTilesKey
-import testchipip.{BlockDeviceKey, BlockDeviceConfig, SerialKey, TracePortKey, TracePortParams}
->>>>>>> 48a7f22c
+import testchipip.{BlockDeviceKey, BlockDeviceConfig, TracePortKey, TracePortParams, MemBenchKey, MemBenchParams}
 import sifive.blocks.devices.uart.{PeripheryUARTKey, UARTParams}
 import sifive.blocks.inclusivecache.InclusiveCachePortParameters
-import memblade.manager.{MemBladeKey, MemBladeParams, MemBladeQueueParams}
-import memblade.client.{RemoteMemClientKey, RemoteMemClientConfig}
-import memblade.cache._
-import memblade.prefetcher._
 import scala.math.{min, max}
 import tracegen.TraceGenKey
 import icenet._
-import icenet.IceNetConsts._
 import scala.math.max
 import testchipip.WithRingSystemBus
 
@@ -58,109 +46,6 @@
   case PeripheryBusKey => up(PeripheryBusKey).copy(frequency=freq)
 })
 
-<<<<<<< HEAD
-class WithUARTKey extends Config((site, here, up) => {
-  case PeripheryUARTKey => List(UARTParams(
-     address = BigInt(0x54000000L),
-     nTxEntries = 256,
-     nRxEntries = 256))
-})
-
-class WithSerial extends Config((site, here, up) => {
-  case SerialKey => true
-})
-
-class WithBlockDevice extends Config(new testchipip.WithBlockDevice)
-
-class WithNICKey extends Config((site, here, up) => {
-  case NICKey => Some(NICConfig(
-    inBufFlits = 8192,
-    ctrlQueueDepth = 64,
-    usePauser = true,
-    checksumOffload = true))
-})
-
-class WithMemBladeKey(spanBytes: Option[Int] = None) extends Config(
-  (site, here, up) => {
-    case MemBladeKey => {
-      val spanBytesVal = spanBytes.getOrElse(site(CacheBlockBytes))
-      val nSpanBeats = spanBytesVal / NET_IF_BYTES
-      val commonQueueParams = MemBladeQueueParams(
-        reqHeadDepth = 2,
-        reqDataDepth = nSpanBeats,
-        respHeadDepth = 2,
-        respDataDepth = nSpanBeats)
-      val nTrackers = site(BroadcastKey).nTrackers
-      val nBanks = site(BankedL2Key).nBanks
-
-      MemBladeParams(
-        spanBytes = spanBytesVal,
-        nSpanTrackers = nTrackers,
-        nWordTrackers = 4,
-        nBanks = nBanks,
-        spanQueue = commonQueueParams,
-        wordQueue = commonQueueParams,
-        bankQueue = commonQueueParams)
-    }
-  }
-)
-
-class WithRemoteMemClientKey(spanBytes: Int = 1024) extends Config((site, here, up) => {
-  case RemoteMemClientKey => RemoteMemClientConfig(
-    spanBytes = spanBytes,
-    nRMemXacts = 32768 / spanBytes)
-})
-
-class WithDRAMCacheKey(
-    nTrackersPerBank: Int,
-    nBanksPerChannel: Int,
-    nChannels: Int = 1) extends Config((site, here, up) => {
-  case DRAMCacheKey => DRAMCacheConfig(
-    nSets = 1 << 21,
-    nWays = 7,
-    nMetaCacheRows = 256,
-    baseAddr = BigInt(1) << 37,
-    nTrackersPerBank = nTrackersPerBank,
-    nBanksPerChannel = nBanksPerChannel,
-    nChannels = nChannels,
-    nSecondaryRequests = 1,
-    spanBytes = site(CacheBlockBytes),
-    logAddrBits = 37,
-    outIdBits = 4,
-    nWritebackRemXacts = (nTrackersPerBank + 1) * nBanksPerChannel,
-    nWritebackSpans = nTrackersPerBank,
-    remAccessQueue = RemoteAccessDepths(1, 8, 1, 8),
-    wbQueue = WritebackDepths(1, 1),
-    memInQueue = MemoryQueueParams(0, 0, 2, 2, 2, 2),
-    memOutQueue = MemoryQueueParams(2, 2, 2, 2, 2, 2),
-    buildChannelOutNetwork = OutNetwork.ring,
-    writebackArbTopology = NetworkTopology.Ring,
-    remChannelArbTopology = NetworkTopology.Ring,
-    zeroMetadata = false)
-})
-
-class WithDRAMCacheExtentTableInit(suffix: Int = 0x0300) extends Config(
-  (site, here, up) => {
-    case DRAMCacheKey => up(DRAMCacheKey).copy(
-      extentTableInit = Seq.tabulate(16) { i => (suffix, i + 1) })
-  })
-
-class WithMemBenchKey(nWorkers: Int = 1, nXacts: Int = 64)
-    extends Config((site, here, up) => {
-  case MemBenchKey => MemBenchParams(
-    nWorkers = nWorkers,
-    nXacts = nXacts)
-})
-
-class WithRocketL2TLBs(entries: Int) extends Config((site, here, up) => {
-  case RocketTilesKey => up(RocketTilesKey) map (tile => tile.copy(
-    core = tile.core.copy(
-      nL2TLBEntries = entries
-    )
-  ))
-})
-=======
->>>>>>> 48a7f22c
 
 class WithPerfCounters extends Config((site, here, up) => {
   case RocketTilesKey => up(RocketTilesKey) map (tile => tile.copy(
@@ -186,9 +71,10 @@
 class DDR3FRFCFS extends FRFCFS16GBQuadRank
 class DDR3FRFCFSLLC4MB extends FRFCFS16GBQuadRankLLC4MB
 
-class WithNIC extends icenet.WithIceNIC(inBufFlits = 8192, ctrlQueueDepth = 64)
-
-
+class WithNIC extends icenet.WithIceNIC(
+  inBufFlits = 8192,
+  usePauser = true,
+  ctrlQueueDepth = 64)
 
 // Enables tracing on all cores
 class WithTraceIO extends Config((site, here, up) => {
@@ -218,198 +104,7 @@
 * will store this name as part of the tags for the AGFI, so that later you can
 * reconstruct what is in a particular AGFI. These tags are also used to
 * determine which driver to build.
-<<<<<<< HEAD
 *******************************************************************************/
-class FireSimRocketChipConfig extends Config(
-  new WithBootROM ++
-  new WithPeripheryBusFrequency(BigInt(3000000000L)) ++
-  new WithExtMemSize(0x400000000L) ++ // 16GB
-  new WithoutTLMonitors ++
-  new WithUARTKey ++
-  new WithNICKey ++
-  new WithSerial ++
-  new WithBlockDevice ++
-  new WithRocketL2TLBs(1024) ++
-  new WithPerfCounters ++
-  new WithoutClockGating ++
-  new WithDefaultMemModel ++
-  new WithDefaultFireSimBridges ++
-  new freechips.rocketchip.system.DefaultConfig)
-
-class WithNDuplicatedRocketCores(n: Int) extends Config((site, here, up) => {
-  case RocketTilesKey => List.tabulate(n)(i => up(RocketTilesKey).head.copy(hartId = i))
-})
-
-// single core config
-class FireSimRocketChipSingleCoreConfig extends Config(new FireSimRocketChipConfig)
-
-// dual core config
-class FireSimRocketChipDualCoreConfig extends Config(
-  new WithNDuplicatedRocketCores(2) ++
-  new FireSimRocketChipSingleCoreConfig)
-
-// quad core config
-class FireSimRocketChipQuadCoreConfig extends Config(
-  new WithNDuplicatedRocketCores(4) ++
-  new FireSimRocketChipSingleCoreConfig)
-
-// hexa core config
-class FireSimRocketChipHexaCoreConfig extends Config(
-  new WithNDuplicatedRocketCores(6) ++
-  new FireSimRocketChipSingleCoreConfig)
-
-// octa core config
-class FireSimRocketChipOctaCoreConfig extends Config(
-  new WithNDuplicatedRocketCores(8) ++
-  new FireSimRocketChipSingleCoreConfig)
-
-class FireSimMemBladeConfig extends Config(
-  new WithMemBladeKey ++
-  new WithNTrackersPerBank(4) ++
-  new WithNBanks(4) ++
-  new WithNMemoryChannels(4) ++
-  new WithMemBladeBridge ++
-  new FireSimRocketChipConfig)
-
-class FireSimMemBlade1024Config extends Config(
-  new WithMemBladeKey(Some(1024)) ++
-  new FireSimMemBladeConfig)
-
-class WithL2InnerExteriorBuffer(aDepth: Int, dDepth: Int) extends Config(
-  (site, here, up) => {
-    case InclusiveCacheKey => up(InclusiveCacheKey).copy(
-      bufInnerExterior = InclusiveCachePortParameters(
-        aDepth, 0, 0, dDepth, 0))
-  })
-
-class WithStandardL2(
-    nBeatsPerBlock: Int = 8, nTrackersPerBank: Int = 3) extends Config(
-  new WithL2InnerExteriorBuffer(nBeatsPerBlock, 2) ++
-  new WithInclusiveCache(
-    nBanks = 4,
-    nWays = 4,
-    capacityKB = 256,
-    outerLatencyCycles = nBeatsPerBlock * nTrackersPerBank))
-
-class WithPrefetchMiddleMan extends Config((site, here, up) => {
-  case PrefetchMiddleManKey => {
-    val l2key = site(BankedL2Key)
-    val ickey = site(InclusiveCacheKey)
-    val dckey = site(DRAMCacheKey)
-    val blockBeats = site(CacheBlockBytes) / site(SystemBusKey).beatBytes
-    val nMSHRs = (ickey.memCycles - 1) / blockBeats + 1
-    val nTrackers = dckey.nChannels * dckey.nBanksPerChannel * dckey.nTrackersPerBank
-    SequentialPrefetchConfig(
-      nWays = 4,
-      nBlocks = nTrackers / l2key.nBanks,
-      hitThreshold = 1,
-      maxTimeout = (1 << 30) - 1,
-      lookAhead = nMSHRs-1)
-  }
-})
-
-class FireSimRemoteMemClientConfig extends Config(
-  new WithRemoteMemClientKey ++
-  new WithStandardL2 ++
-  new WithRemoteMemClientBridge ++
-  new FireSimRocketChipConfig)
-
-class FireSimRemoteMemClientSingleCoreConfig extends Config(
-  new WithNBigCores(1) ++ new FireSimRemoteMemClientConfig)
-
-class FireSimRemoteMemClientDualCoreConfig extends Config(
-  new WithNBigCores(2) ++ new FireSimRemoteMemClientConfig)
-
-class FireSimRemoteMemClientQuadCoreConfig extends Config(
-  new WithNBigCores(4) ++ new FireSimRemoteMemClientConfig)
-
-class FireSimHwachaRemoteMemClientConfig extends Config(
-  new WithNBigCores(1) ++
-  new WithHwachaNVMTEntries(64) ++
-  new hwacha.WithNLanes(2) ++
-  new WithHwachaConfPrec ++
-  new hwacha.DefaultHwachaConfig ++
-  new WithRemoteMemClientKey ++
-  new WithStandardL2(4) ++
-  new WithNMemoryChannels(4) ++
-  new WithRemoteMemClientBridge ++
-  new FireSimRocketChipConfig)
-
-class FireSimDRAMCacheConfig extends Config(
-  new WithMemBenchKey ++
-  new WithDRAMCacheKey(4, 8) ++
-  new WithExtMemSize(15L << 30) ++
-  new WithPrefetchMiddleMan ++
-  new WithStandardL2 ++
-  new FireSimRocketChipConfig ++
-  new WithDRAMCacheBridge)
-
-class FireSimDRAMCacheSingleCoreConfig extends Config(
-  new WithNBigCores(1) ++ new FireSimDRAMCacheConfig)
-
-class FireSimDRAMCacheDualCoreConfig extends Config(
-  new WithNBigCores(2) ++ new FireSimDRAMCacheConfig)
-
-class FireSimDRAMCacheQuadCoreConfig extends Config(
-  new WithNBigCores(4) ++ new FireSimDRAMCacheConfig)
-
-class FireSimDRAMCacheTraceGenConfig extends Config(
-  new WithDRAMCacheTraceGen ++
-  new WithTraceGen(
-    List.fill(2) { DCacheParams(nMSHRs = 2, nSets = 16, nWays = 2) }) ++
-  new WithDRAMCacheExtentTableInit ++
-  new FireSimDRAMCacheConfig)
-
-// SHA-3 accelerator config
-class FireSimRocketChipSha3L2Config extends Config(
-  new WithInclusiveCache ++
-  new sha3.WithSha3Accel ++
-  new WithNBigCores(1) ++
-  new FireSimRocketChipConfig)
-
-// SHA-3 accelerator config with synth printfs enabled
-class FireSimRocketChipSha3L2PrintfConfig extends Config(
-  new WithInclusiveCache ++
-  new sha3.WithSha3Printf ++ 
-  new sha3.WithSha3Accel ++
-  new WithNBigCores(1) ++
-  new FireSimRocketChipConfig)
-
-class WithHwachaNVMTEntries(nVMT: Int) extends Config((site, here, up) => {
-  case hwacha.HwachaNVMTEntries => nVMT
-})
-
-class FireSimHwachaDRAMCacheConfig extends Config(
-  new freechips.rocketchip.subsystem.WithNBigCores(1) ++
-  new WithHwachaNVMTEntries(64) ++
-  new hwacha.WithNLanes(2) ++
-  new WithHwachaConfPrec ++
-  new hwacha.DefaultHwachaConfig ++
-  new WithMemBenchKey ++
-  new WithDRAMCacheKey(4, 8, 4) ++
-  new WithExtMemSize(15L << 30) ++
-  new WithPrefetchMiddleMan ++
-  new WithStandardL2(4, 6) ++
-  new FireSimRocketChipConfig ++
-  new WithDRAMCacheBridge)
-
-class FireSimHwachaDRAMCacheDualCoreConfig extends Config(
-  new WithNBigCores(2) ++ new FireSimHwachaDRAMCacheConfig)
-
-class FireSimBoomConfig extends Config(
-  new WithBootROM ++
-  new WithPeripheryBusFrequency(BigInt(3000000000L)) ++
-  new WithExtMemSize(0x400000000L) ++ // 16GB
-  new WithoutTLMonitors ++
-  new WithUARTKey ++
-  new WithNICKey ++
-  new WithSerial ++
-  new WithBlockDevice ++
-  new WithBoomL2TLBs(1024) ++
-  new WithoutClockGating ++
-  new boom.common.WithTrace ++
-=======
- *******************************************************************************/
 
 //*****************************************************************
 // Rocket configs, base off chipyard's RocketConfig
@@ -417,7 +112,6 @@
 // DOC include start: firesimconfig
 class FireSimRocketConfig extends Config(
   new WithDefaultFireSimBridges ++
->>>>>>> 48a7f22c
   new WithDefaultMemModel ++
   new WithFireSimConfigTweaks ++
   new chipyard.RocketConfig)
@@ -439,58 +133,6 @@
   new WithFireSimConfigTweaks ++
   new chipyard.LargeBoomConfig)
 
-
-<<<<<<< HEAD
-class FireSimBoomL2Config extends Config(
-  new WithStandardL2 ++ 
-  new FireSimBoomConfig)
-
-class FireSimBoomDualCoreL2Config extends Config(
-  new WithNDuplicatedBoomCores(2) ++
-  new FireSimBoomL2Config)
-
-class FireSimBoomDRAMCacheConfig extends Config(
-  new WithMemBenchKey ++
-  new WithDRAMCacheKey(4, 8, 4) ++
-  new WithExtMemSize(15L << 30) ++
-  new WithPrefetchMiddleMan ++
-  new WithStandardL2(4) ++
-  new FireSimBoomConfig ++
-  new WithDRAMCacheBridge)
-
-class FireSimBoomDRAMCacheDualCoreConfig extends Config(
-  new WithNDuplicatedBoomCores(2) ++
-  new FireSimBoomDRAMCacheConfig)
-
-class FireSimBoomRocketDRAMCacheConfig extends Config(
-  new boom.common.WithRenumberHarts ++
-  new freechips.rocketchip.subsystem.WithNBigCores(1) ++
-  new FireSimBoomDRAMCacheConfig)
-
-class FireSimBoomHwachaDRAMCacheConfig extends Config(
-  new WithHwachaNVMTEntries(64) ++
-  new hwacha.WithNLanes(2) ++
-  new WithHwachaConfPrec ++
-  new WithMultiRoCC ++
-  new WithMultiRoCCHwacha(0) ++
-  new hwacha.DefaultHwachaConfig ++
-  new WithMemBenchKey ++
-  new WithDRAMCacheKey(4, 8, 4) ++
-  new WithExtMemSize(15L << 30) ++
-  new WithPrefetchMiddleMan ++
-  new WithStandardL2(4) ++
-  new FireSimBoomConfig ++
-  new WithDRAMCacheBridge)
-
-class FireSimBoomHwachaRocketDRAMCacheConfig extends Config(
-  new boom.common.WithRenumberHarts ++
-  new freechips.rocketchip.subsystem.WithNBigCores(1) ++
-  new FireSimBoomHwachaDRAMCacheConfig)
-
-//**********************************************************************************
-//* Heterogeneous Configurations
-//*********************************************************************************/
-=======
 //********************************************************************
 // Heterogeneous config, base off chipyard's LargeBoomAndRocketConfig
 //********************************************************************
@@ -499,7 +141,6 @@
   new WithDefaultMemModel ++
   new WithFireSimConfigTweaks ++
   new chipyard.LargeBoomAndRocketConfig)
->>>>>>> 48a7f22c
 
 //******************************************************************
 // Gemmini NN accel config, base off chipyard's GemminiRocketConfig
@@ -515,138 +156,100 @@
 //**********************************************************************************
 class SupernodeFireSimRocketConfig extends Config(
   new WithNumNodes(4) ++
-<<<<<<< HEAD
-  new WithExtMemSize(0x200000000L) ++ // 8GB
-  new FireSimRocketChipSingleCoreConfig)
-
-class SupernodeSixNodeFireSimRocketChipSingleCoreConfig extends Config(
-  new WithNumNodes(6) ++
-  new WithExtMemSize(0x40000000L) ++ // 1GB
-  new FireSimRocketChipSingleCoreConfig)
-
-class SupernodeEightNodeFireSimRocketChipSingleCoreConfig extends Config(
-  new WithNumNodes(8) ++
-  new WithExtMemSize(0x40000000L) ++ // 1GB
-  new FireSimRocketChipSingleCoreConfig)
-
-class SupernodeFireSimRocketChipDualCoreConfig extends Config(
-  new WithNumNodes(4) ++
-  new WithExtMemSize(0x200000000L) ++ // 8GB
-  new FireSimRocketChipDualCoreConfig)
-
-class SupernodeFireSimRocketChipQuadCoreConfig extends Config(
-  new WithNumNodes(4) ++
-  new WithExtMemSize(0x200000000L) ++ // 8GB
-  new FireSimRocketChipQuadCoreConfig)
-
-class SupernodeFireSimRocketChipHexaCoreConfig extends Config(
-  new WithNumNodes(4) ++
-  new WithExtMemSize(0x200000000L) ++ // 8GB
-  new FireSimRocketChipHexaCoreConfig)
-
-class SupernodeFireSimRocketChipOctaCoreConfig extends Config(
-  new WithNumNodes(4) ++
-  new WithExtMemSize(0x200000000L) ++ // 8GB
-  new FireSimRocketChipOctaCoreConfig)
-
-class WithTraceGen(params: Seq[DCacheParams], nReqs: Int = 8192)
-    extends Config((site, here, up) => {
-  case TraceGenKey => params.map { dcp => TraceGenParams(
-    dcache = Some(dcp),
-    wordBits = site(XLen),
-    addrBits = 48,
-    addrBag = {
-      val nSets = dcp.nSets
-      val nWays = dcp.nWays
-      val blockOffset = site(SystemBusKey).blockOffset
-      val nBeats = min(2, site(SystemBusKey).blockBeats)
-      val beatBytes = site(SystemBusKey).beatBytes
-      List.tabulate(2 * nWays) { i =>
-        Seq.tabulate(nBeats) { j =>
-          BigInt((j * beatBytes) + ((i * nSets) << blockOffset))
-        }
-      }.flatten
-    },
-    maxRequests = nReqs,
-    memStart = site(ExtMem).get.master.base,
-    numGens = params.size)
-  }
-  case MaxHartIdBits => log2Up(params.size)
-})
-
-class WithDRAMCacheTraceGen extends Config((site, here, up) => {
-  case TraceGenKey => up(TraceGenKey).map { tg =>
-    val cacheKey = site(DRAMCacheKey)
-    tg.copy(
-      addrBag = {
-        val nSets = cacheKey.nSets
-        val nWays = cacheKey.nWays
-        val spanBytes = cacheKey.spanBytes
-        val nChannels = cacheKey.nChannels
-        val nBanks = cacheKey.nBanksPerChannel * nChannels
-        val mcRows = cacheKey.nMetaCacheRows
-        List.tabulate(nWays + 1) { i =>
-          Seq.tabulate(nBanks) { j =>
-            val base = BigInt((j + i * nSets) * spanBytes)
-            Seq(base, base + (mcRows * nBanks * spanBytes))
-          }.flatten
-        }.flatten
-      },
-      memStart = cacheKey.baseAddr)
-  }
-})
-
-class FireSimTraceGenConfig extends Config(
-  new WithTraceGen(
-    List.fill(2) { DCacheParams(nMSHRs = 2, nSets = 16, nWays = 2) }) ++
-  new WithTraceGenBridge ++
-  new FireSimRocketChipConfig)
-
-class WithL2TraceGen(params: Seq[DCacheParams], nReqs: Int = 8192)
-    extends Config((site, here, up) => {
-  case TraceGenKey => params.map { dcp => TraceGenParams(
-    dcache = Some(dcp),
-    wordBits = site(XLen),
-    addrBits = 48,
-    addrBag = {
-      val sbp = site(SystemBusKey)
-      val l2p = site(InclusiveCacheKey)
-      val nSets = max(l2p.sets, dcp.nSets)
-      val nWays = max(l2p.ways, dcp.nWays)
-      val nBanks = site(BankedL2Key).nBanks
-      val blockOffset = sbp.blockOffset
-      val nBeats = min(2, sbp.blockBeats)
-      val beatBytes = sbp.beatBytes
-      List.tabulate(2 * nWays) { i =>
-        Seq.tabulate(nBeats) { j =>
-          BigInt((j * beatBytes) + ((i * nSets * nBanks) << blockOffset))
-        }
-      }.flatten
-    },
-    maxRequests = nReqs,
-    memStart = site(ExtMem).get.master.base,
-    numGens = params.size)
-  }
-  case MaxHartIdBits => log2Up(params.size)
-})
-
-class FireSimTraceGenL2Config extends Config(
-  new WithL2TraceGen(
-    List.fill(2) { DCacheParams(nMSHRs = 2, nSets = 16, nWays = 2) }) ++
-  new WithInclusiveCache(
-    nBanks = 4,
-    capacityKB = 1024,
-    outerLatencyCycles = 50) ++
-  new WithTraceGenBridge ++
-  new FireSimRocketChipConfig)
-
-class FireSimBoomRingL2Config extends Config(
-  new WithRingSystemBus ++
-  new FireSimBoomL2Config)
-
-class DualChannel extends WithNMemoryChannels(2)
-class QuadChannel extends WithNMemoryChannels(4)
-=======
   new freechips.rocketchip.subsystem.WithExtMemSize((1 << 30) * 8L) ++ // 8 GB
   new FireSimRocketConfig)
->>>>>>> 48a7f22c
+
+//*************************
+// MemBlade configurations
+//*************************
+class FireSimMemBladeConfig extends Config(
+  new WithNIC ++
+  new WithDefaultFireSimBridges ++
+  new WithDefaultMemModel ++
+  new WithFireSimConfigTweaks ++
+  new WithMemBladeBridge ++
+  new chipyard.MemBladeConfig)
+
+class FireSimMemBlade1024Config extends Config(
+  new WithNIC ++
+  new WithDefaultFireSimBridges ++
+  new WithDefaultMemModel ++
+  new WithFireSimConfigTweaks ++
+  new WithMemBladeBridge ++
+  new chipyard.MemBlade1024Config)
+
+//********************************
+// RemoteMemClient configurations
+//********************************
+class FireSimRemoteMemClientConfig extends Config(
+  new WithNIC ++
+  new WithDefaultFireSimBridges ++
+  new WithDefaultMemModel ++
+  new WithFireSimConfigTweaks ++
+  new WithRemoteMemClientBridge ++
+  new chipyard.RemoteMemClientConfig)
+
+class FireSimRemoteMemClientSingleCoreConfig extends Config(
+  new WithNBigCores(1) ++ new FireSimRemoteMemClientConfig)
+
+class FireSimRemoteMemClientDualCoreConfig extends Config(
+  new WithNBigCores(2) ++ new FireSimRemoteMemClientConfig)
+
+class FireSimRemoteMemClientQuadCoreConfig extends Config(
+  new WithNBigCores(4) ++ new FireSimRemoteMemClientConfig)
+
+class FireSimHwachaRemoteMemClientConfig extends Config(
+  new WithNIC ++
+  new WithDefaultFireSimBridges ++
+  new WithDefaultMemModel ++
+  new WithFireSimConfigTweaks ++
+  new WithRemoteMemClientBridge ++
+  new chipyard.HwachaRemoteMemClientConfig)
+
+//********************************
+// DRAMCache configurations
+//********************************
+
+class FireSimDRAMCacheConfig extends Config(
+  new WithNIC ++
+  new WithDRAMCacheBridge ++
+  new WithDefaultFireSimBridges ++
+  new WithDefaultMemModel ++
+  new WithFireSimConfigTweaks ++
+  new chipyard.DRAMCacheConfig)
+
+class FireSimDRAMCacheSingleCoreConfig extends Config(
+  new WithNBigCores(1) ++ new FireSimDRAMCacheConfig)
+
+class FireSimDRAMCacheDualCoreConfig extends Config(
+  new WithNBigCores(2) ++ new FireSimDRAMCacheConfig)
+
+class FireSimDRAMCacheQuadCoreConfig extends Config(
+  new WithNBigCores(4) ++ new FireSimDRAMCacheConfig)
+
+class FireSimHwachaDRAMCacheDualCoreConfig extends Config(
+  new WithNBigCores(2) ++ new FireSimHwachaDRAMCacheConfig)
+
+class FireSimHwachaDRAMCacheConfig extends Config(
+  new WithNIC ++
+  new WithDefaultFireSimBridges ++
+  new WithDefaultMemModel ++
+  new WithFireSimConfigTweaks ++
+  new WithDRAMCacheBridge ++
+  new chipyard.HwachaDRAMCacheConfig)
+
+class FireSimBoomDRAMCacheConfig extends Config(
+  new WithNIC ++
+  new WithDefaultFireSimBridges ++
+  new WithDefaultMemModel ++
+  new WithFireSimConfigTweaks ++
+  new WithDRAMCacheBridge ++
+  new chipyard.BoomDRAMCacheConfig)
+
+class FireSimBoomHwachaDRAMCacheConfig extends Config(
+  new WithNIC ++
+  new WithDefaultFireSimBridges ++
+  new WithDefaultMemModel ++
+  new WithFireSimConfigTweaks ++
+  new WithDRAMCacheBridge ++
+  new chipyard.BoomHwachaDRAMCacheConfig)