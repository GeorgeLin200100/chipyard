--- conflicted
+++ resolved
@@ -34,21 +34,12 @@
 class RadianceBaseConfig(argsBinFilename: String = "args.bin") extends Config(
   // NOTE: when changing these, remember to change +define+NUM_CORES/THREADS/WARPS in
   // radiance.mk as well!
-<<<<<<< HEAD
   new radiance.subsystem.WithSimtConfig(nWarps = 8, nCoreLanes = 8, nMemLanes = 8, nSrcIds = 32) ++
-=======
-  new radiance.subsystem.WithSimtConfig(nWarps = 8, nCoreLanes = 8, nMemLanes = 8, nSrcIds = 16) ++
->>>>>>> 74c9eef9
   new chipyard.config.WithSystemBusWidth(bitWidth = 256) ++
   new WithExtMemSize(BigInt("80000000", 16)) ++
   new WithRadBootROM() ++
   new WithRadROMs(0x7FFF0000L, 0x10000, s"sims/${argsBinFilename}") ++
-<<<<<<< HEAD
-=======
-  new WithRadROMs(0x20000L, 0x20000, "sims/op_a.bin") ++
-  new WithRadROMs(0x40000L, 0x20000, "sims/op_b.bin") ++
   new chipyard.harness.WithCeaseSuccess ++
->>>>>>> 74c9eef9
   new chipyard.iobinders.WithCeasePunchThrough ++
   new radiance.subsystem.WithRadianceSimParams(true) ++
   new WithCacheBlockBytes(64) ++
