package firesim.firesim

import java.io.File

import chisel3._
import chisel3.util.{log2Up}
import freechips.rocketchip.config.{Parameters, Config}
import freechips.rocketchip.groundtest.TraceGenParams
import freechips.rocketchip.tile._
import freechips.rocketchip.tilelink._
import freechips.rocketchip.rocket.DCacheParams
import freechips.rocketchip.subsystem._
import freechips.rocketchip.devices.tilelink.{BootROMLocated, BootROMParams}
import freechips.rocketchip.devices.debug.{DebugModuleParams, DebugModuleKey}
import freechips.rocketchip.diplomacy.LazyModule
import testchipip.{BlockDeviceKey, BlockDeviceConfig, TracePortKey, TracePortParams}
import sifive.blocks.devices.uart.{PeripheryUARTKey, UARTParams}
import scala.math.{min, max}

import icenet._
import testchipip.WithRingSystemBus

import firesim.bridges._
import firesim.configs._

class WithBootROM extends Config((site, here, up) => {
  case BootROMLocated(x) => {
    val chipyardBootROM = new File(s"./generators/testchipip/bootrom/bootrom.rv${site(XLen)}.img")
    val firesimBootROM = new File(s"./target-rtl/chipyard/generators/testchipip/bootrom/bootrom.rv${site(XLen)}.img")

    val bootROMPath = if (chipyardBootROM.exists()) {
      chipyardBootROM.getAbsolutePath()
    } else {
      firesimBootROM.getAbsolutePath()
    }
    up(BootROMLocated(x), site).map(_.copy(contentFileName = bootROMPath))
  }
})

// Disables clock-gating; doesn't play nice with our FAME-1 pass
class WithoutClockGating extends Config((site, here, up) => {
  case DebugModuleKey => up(DebugModuleKey, site).map(_.copy(clockGate = false))
})

// Testing configurations
// This enables printfs used in testing
class WithScalaTestFeatures extends Config((site, here, up) => {
  case TracePortKey => up(TracePortKey, site).map(_.copy(print = true))
})

// FASED Config Aliases. This to enable config generation via "_" concatenation
// which requires that all config classes be defined in the same package
class DDR3FRFCFS extends FRFCFS16GBQuadRank
class DDR3FRFCFSLLC4MB extends FRFCFS16GBQuadRankLLC4MB

class WithNIC extends icenet.WithIceNIC(inBufFlits = 8192, ctrlQueueDepth = 64)

// Adds a small/large NVDLA to the system
class WithNVDLALarge extends nvidia.blocks.dla.WithNVDLA("large")
class WithNVDLASmall extends nvidia.blocks.dla.WithNVDLA("small")


// Tweaks that are generally applied to all firesim configs
class WithFireSimConfigTweaks extends Config(
  // Required: Bake in the default FASED memory model
  new WithDefaultMemModel ++
  // Required*: Uses FireSim ClockBridge and PeekPokeBridge to drive the system with a single clock/reset
  new WithFireSimSimpleClocks ++
  // Required*: When using FireSim-as-top to provide a correct path to the target bootrom source
  new WithBootROM ++
  // Optional*: Removing this will require adjusting the UART baud rate and
  // potential target-software changes to properly capture UART output
  new chipyard.config.WithPeripheryBusFrequency(3200.0) ++
  // Optional: These three configs put the DRAM memory system in it's own clock domian.
  // Removing the first config will result in the FASED timing model running
  // at the pbus freq (above, 3.2 GHz), which is outside the range of valid DDR3 speedgrades.
  // 1 GHz matches the FASED default, using some other frequency will require
  // runnings the FASED runtime configuration generator to generate faithful DDR3 timing values.
  new chipyard.config.WithMemoryBusFrequency(1000.0) ++
  new chipyard.config.WithAsynchrousMemoryBusCrossing ++
  new testchipip.WithAsynchronousSerialSlaveCrossing ++
  // Required: Existing FAME-1 transform cannot handle black-box clock gates
  new WithoutClockGating ++
  // Required*: Removes thousands of assertions that would be synthesized (* pending PriorityMux bugfix)
  new WithoutTLMonitors ++
  // Optional: Adds IO to attach tracerV bridges
  new chipyard.config.WithTraceIO ++
  // Optional: Request 16 GiB of target-DRAM by default (can safely request up to 32 GiB on F1)
  new freechips.rocketchip.subsystem.WithExtMemSize((1 << 30) * 16L) ++
  // Required: Adds IO to attach SerialBridge. The SerialBridges is responsible
  // for signalling simulation termination under simulation success. This fragment can
  // be removed if you supply an auxiliary bridge that signals simulation termination
  new testchipip.WithDefaultSerialTL ++
  // Optional: Removing this will require using an initramfs under linux
  new testchipip.WithBlockDevice ++
  // Required*: Scale default baud rate with periphery bus frequency
  new chipyard.config.WithUART(BigInt(3686400L)) ++
  // Required: Do not support debug module w. JTAG until FIRRTL stops emitting @(posedge ~clock)
  new chipyard.config.WithNoDebug
)

/*******************************************************************************
* Full TARGET_CONFIG configurations. These set parameters of the target being
* simulated.
*
* In general, if you're adding or removing features from any of these, you
* should CREATE A NEW ONE, WITH A NEW NAME. This is because the manager
* will store this name as part of the tags for the AGFI, so that later you can
* reconstruct what is in a particular AGFI. These tags are also used to
* determine which driver to build.
 *******************************************************************************/

//*****************************************************************
// Rocket configs, base off chipyard's RocketConfig
//*****************************************************************
// DOC include start: firesimconfig
class FireSimRocketConfig extends Config(
  new WithDefaultFireSimBridges ++
  new WithDefaultMemModel ++
  new WithFireSimConfigTweaks ++
  new chipyard.RocketConfig)
// DOC include end: firesimconfig

class FireSimQuadRocketConfig extends Config(
  new WithDefaultFireSimBridges ++
  new WithDefaultMemModel ++
  new WithFireSimConfigTweaks ++
  new chipyard.QuadRocketConfig)

// A stripped down configuration that should fit on all supported hosts.
// Flat to avoid having to reorganize the config class hierarchy to remove certain features
class FireSimSmallSystemConfig extends Config(
  new WithDefaultFireSimBridges ++
  new WithDefaultMemModel ++
  new WithBootROM ++
  new chipyard.config.WithPeripheryBusFrequency(3200.0) ++
  new WithoutClockGating ++
  new WithoutTLMonitors ++
  new freechips.rocketchip.subsystem.WithExtMemSize(1 << 28) ++
  new testchipip.WithDefaultSerialTL ++
  new testchipip.WithBlockDevice ++
  new chipyard.config.WithUART ++
  new freechips.rocketchip.subsystem.WithInclusiveCache(nWays = 2, capacityKB = 64) ++
  new chipyard.RocketConfig)

//*****************************************************************
// Boom config, base off chipyard's LargeBoomConfig
//*****************************************************************
class FireSimLargeBoomConfig extends Config(
  new WithDefaultFireSimBridges ++
  new WithDefaultMemModel ++
  new WithFireSimConfigTweaks ++
  new chipyard.LargeBoomConfig)

//********************************************************************
// Heterogeneous config, base off chipyard's LargeBoomAndRocketConfig
//********************************************************************
class FireSimLargeBoomAndRocketConfig extends Config(
  new WithDefaultFireSimBridges ++
  new WithDefaultMemModel ++
  new WithFireSimConfigTweaks ++
  new chipyard.LargeBoomAndRocketConfig)

//******************************************************************
// Gemmini NN accel config, base off chipyard's GemminiRocketConfig
//******************************************************************
class FireSimGemminiRocketConfig extends Config(
  new WithDefaultFireSimBridges ++
  new WithDefaultMemModel ++
  new WithFireSimConfigTweaks ++
  new chipyard.GemminiRocketConfig)

//******************************************************************
// Configuration with Ring topology SystemBus
//******************************************************************
class FireSimRingSystemBusRocketConfig extends Config(
  new WithDefaultFireSimBridges ++
  new WithDefaultMemModel ++
  new WithFireSimConfigTweaks ++
  new chipyard.RingSystemBusRocketConfig)

//**********************************************************************************
// Supernode Configurations, base off chipyard's RocketConfig
//**********************************************************************************
class SupernodeFireSimRocketConfig extends Config(
  new WithNumNodes(4) ++
  new freechips.rocketchip.subsystem.WithExtMemSize((1 << 30) * 8L) ++ // 8 GB
  new FireSimRocketConfig)

//**********************************************************************************
//* CVA6 Configurations
//*********************************************************************************/
class FireSimCVA6Config extends Config(
  new WithDefaultFireSimBridges ++
  new WithDefaultMemModel ++
  new WithFireSimConfigTweaks ++
  new chipyard.CVA6Config)

//**********************************************************************************
//* Multiclock Configurations
//*********************************************************************************/
class FireSimMulticlockRocketConfig extends Config(
  new chipyard.config.WithTileFrequency(6400.0) ++ //lol
  new freechips.rocketchip.subsystem.WithRationalRocketTiles ++   // Add rational crossings between RocketTile and uncore
  new FireSimRocketConfig)

//**********************************************************************************
// System with 16 LargeBOOMs that can be simulated with Golden Gate optimizations
// - Requires MTModels and MCRams mixins as prefixes to the platform config
// - May require larger build instances or JVM memory footprints
//*********************************************************************************/
class FireSim16LargeBoomConfig extends Config(
  new WithDefaultFireSimBridges ++
  new WithDefaultMemModel ++
  new WithFireSimConfigTweaks ++
<<<<<<< HEAD
  new chipyard.DividedClockRocketConfig)

/**
  * PDES Configurations
  */
class ChipyardLikeRocketConfig extends Config(
  new WithChipyardLikeClocking ++
  // Use a division we can currently support in the divider models
  new chipyard.config.WithMemoryBusFrequency(1600.0) ++
  new chipyard.config.WithTileFrequency(3200.0) ++ //lol
  new WithDefaultFireSimBridges ++
  new WithDefaultMemModel ++
  new WithFireSimConfigTweaks ++
  new chipyard.DividedClockRocketConfig)

class ClockMuxRocketConfig extends Config(
  new WithTileClockMuxes ++
  // Use a division we can currently support in the divider models
  new chipyard.config.WithMemoryBusFrequency(3200.00) ++
  new chipyard.config.WithTileFrequency(6400.0) ++ //lol
  new WithDefaultFireSimBridges ++
  new WithDefaultMemModel ++
  new WithFireSimConfigTweaks ++
  new chipyard.DividedClockRocketConfig)
=======
  new boom.common.WithNLargeBooms(16) ++
  new chipyard.config.AbstractConfig)
>>>>>>> 255452f2
<|MERGE_RESOLUTION|>--- conflicted
+++ resolved
@@ -12,7 +12,7 @@
 import freechips.rocketchip.subsystem._
 import freechips.rocketchip.devices.tilelink.{BootROMLocated, BootROMParams}
 import freechips.rocketchip.devices.debug.{DebugModuleParams, DebugModuleKey}
-import freechips.rocketchip.diplomacy.LazyModule
+import freechips.rocketchip.diplomacy.{LazyModule, AsynchronousCrossing}
 import testchipip.{BlockDeviceKey, BlockDeviceConfig, TracePortKey, TracePortParams}
 import sifive.blocks.devices.uart.{PeripheryUARTKey, UARTParams}
 import scala.math.{min, max}
@@ -213,8 +213,8 @@
   new WithDefaultFireSimBridges ++
   new WithDefaultMemModel ++
   new WithFireSimConfigTweaks ++
-<<<<<<< HEAD
-  new chipyard.DividedClockRocketConfig)
+  new boom.common.WithNLargeBooms(16) ++
+  new chipyard.config.AbstractConfig)
 
 /**
   * PDES Configurations
@@ -224,21 +224,23 @@
   // Use a division we can currently support in the divider models
   new chipyard.config.WithMemoryBusFrequency(1600.0) ++
   new chipyard.config.WithTileFrequency(3200.0) ++ //lol
-  new WithDefaultFireSimBridges ++
-  new WithDefaultMemModel ++
-  new WithFireSimConfigTweaks ++
-  new chipyard.DividedClockRocketConfig)
+  new chipyard.config.WithSbusToMbusCrossingType(AsynchronousCrossing()) ++ // Add Async crossings between backside of L2 and MBUS
+  new freechips.rocketchip.subsystem.WithRationalRocketTiles ++   // Add rational crossings between RocketTile and uncore
+  new testchipip.WithAsynchronousSerialSlaveCrossing ++ // Add Async crossing between serial and MBUS. Its master-side is tied to the FBUS
+  new WithDefaultFireSimBridges ++
+  new WithDefaultMemModel ++
+  new WithFireSimConfigTweaks ++
+  new chipyard.RocketConfig)
 
 class ClockMuxRocketConfig extends Config(
   new WithTileClockMuxes ++
   // Use a division we can currently support in the divider models
   new chipyard.config.WithMemoryBusFrequency(3200.00) ++
   new chipyard.config.WithTileFrequency(6400.0) ++ //lol
-  new WithDefaultFireSimBridges ++
-  new WithDefaultMemModel ++
-  new WithFireSimConfigTweaks ++
-  new chipyard.DividedClockRocketConfig)
-=======
-  new boom.common.WithNLargeBooms(16) ++
-  new chipyard.config.AbstractConfig)
->>>>>>> 255452f2
+  new chipyard.config.WithSbusToMbusCrossingType(AsynchronousCrossing()) ++ // Add Async crossings between backside of L2 and MBUS
+  new freechips.rocketchip.subsystem.WithRationalRocketTiles ++   // Add rational crossings between RocketTile and uncore
+  new testchipip.WithAsynchronousSerialSlaveCrossing ++ // Add Async crossing between serial and MBUS. Its master-side is tied to the FBUS
+  new WithDefaultFireSimBridges ++
+  new WithDefaultMemModel ++
+  new WithFireSimConfigTweaks ++
+  new chipyard.RocketConfig)