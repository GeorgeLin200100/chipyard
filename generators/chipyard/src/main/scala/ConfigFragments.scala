--- conflicted
+++ resolved
@@ -16,12 +16,10 @@
 import freechips.rocketchip.util.{AsyncResetReg}
 
 import boom.common.{BoomTilesKey}
-<<<<<<< HEAD
+
+import ariane.{ArianeTilesKey}
 
 import icenet.IceNetConsts._
-=======
-import ariane.{ArianeTilesKey}
->>>>>>> 6c5edde5
 import testchipip._
 
 import hwacha.{Hwacha}
@@ -179,7 +177,6 @@
   case MaxHartIdBits => log2Up(up(RocketTilesKey, site).size + up(BoomTilesKey, site).size + 1)
 })
 
-<<<<<<< HEAD
 class WithMemBladeKey(spanBytes: Option[Int] = None) extends Config(
   (site, here, up) => {
     case MemBladeKey => {
@@ -302,10 +299,10 @@
 class WithHwachaConfPrec extends Config((site, here, up) => {
   case hwacha.HwachaConfPrec => true
   case hwacha.HwachaMaxVLen => up(hwacha.HwachaMaxVLen) * 4
-=======
+})
+
 class WithTraceIO extends Config((site, here, up) => {
   case BoomTilesKey => up(BoomTilesKey) map (tile => tile.copy(trace = true))
   case ArianeTilesKey => up(ArianeTilesKey) map (tile => tile.copy(trace = true))
   case TracePortKey => Some(TracePortParams())
->>>>>>> 6c5edde5
 })