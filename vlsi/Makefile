--- conflicted
+++ resolved
@@ -13,48 +13,7 @@
 # include shared variables
 #########################################################################################
 include $(base_dir)/variables.mk
-<<<<<<< HEAD
-
-#########################################################################################
-# vlsi types and rules
-#########################################################################################
-sim_name           ?= vcs # needed for GenerateSimFiles, but is unused
-tech_name          ?= asap7
-tech_dir           ?= $(if $(filter $(tech_name),sky130 asap7 nangate45),\
-                        $(vlsi_dir)/hammer/src/hammer-vlsi/technology/$(tech_name), \
-                        $(vlsi_dir)/hammer-$(tech_name)-plugin/$(tech_name))
-SMEMS_COMP         ?= $(tech_dir)/sram-compiler.json
-SMEMS_CACHE        ?= $(tech_dir)/sram-cache.json
-SMEMS_HAMMER       ?= $(build_dir)/$(long_name).mems.hammer.json
-
-ifdef USE_SRAM_COMPILER
-	MACROCOMPILER_MODE ?= -l $(SMEMS_COMP) --use-compiler -hir $(SMEMS_HAMMER) --mode strict
-else
-	MACROCOMPILER_MODE ?= -l $(SMEMS_CACHE) -hir $(SMEMS_HAMMER) --mode strict
-endif	
-
-ENV_YML            ?= $(vlsi_dir)/env.yml
-INPUT_CONFS        ?= example-tools.yml \
-                      $(if $(filter $(tech_name),nangate45),\
-                        example-nangate45.yml,\
-                        $(if $(filter $(tech_name),asap7),\
-							example-asap7.yml,\
-							example-sky130.yml))
-HAMMER_EXEC        ?= $(if $(filter $(tech_name),sky130),\
-                        ./example-vlsi-sky130,\
-                        ./example-vlsi)
-VLSI_TOP           ?= $(TOP)
-VLSI_HARNESS_DUT_NAME ?= chiptop
-# If overriding, this should be relative to $(vlsi_dir)
-VLSI_OBJ_DIR       ?= build
-ifneq ($(CUSTOM_VLOG),)
-	OBJ_DIR          ?= $(vlsi_dir)/$(VLSI_OBJ_DIR)/custom-$(VLSI_TOP)
-else
-	OBJ_DIR          ?= $(vlsi_dir)/$(VLSI_OBJ_DIR)/$(long_name)-$(VLSI_TOP)
-endif
-=======
 include $(vlsi_dir)/variables.mk
->>>>>>> 4905381c
 
 #########################################################################################
 # general rules
