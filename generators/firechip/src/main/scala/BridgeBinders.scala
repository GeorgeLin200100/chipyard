--- conflicted
+++ resolved
@@ -7,13 +7,8 @@
 
 import freechips.rocketchip.config.{Field, Config, Parameters}
 import freechips.rocketchip.diplomacy.{LazyModule}
-<<<<<<< HEAD
-import freechips.rocketchip.devices.debug.HasPeripheryDebugModuleImp
-import freechips.rocketchip.subsystem.{CanHaveMasterAXI4MemPortModuleImp, CanHaveMasterAXI4MMIOPortModuleImp}
-=======
 import freechips.rocketchip.devices.debug.{Debug, HasPeripheryDebugModuleImp}
-import freechips.rocketchip.subsystem.{CanHaveMasterAXI4MemPort, HasExtInterruptsModuleImp, BaseSubsystem}
->>>>>>> 8469ce62
+import freechips.rocketchip.subsystem.{CanHaveMasterAXI4MemPort, CanHaveMasterAXI4MMIOPort, HasExtInterruptsModuleImp, BaseSubsystem}
 import freechips.rocketchip.tile.{RocketTile}
 import sifive.blocks.devices.uart.HasPeripheryUARTModuleImp
 import sifive.blocks.devices.gpio.{HasPeripheryGPIOModuleImp}
@@ -59,35 +54,12 @@
 })
 
 class WithBlockDeviceBridge extends OverrideIOBinder({
-<<<<<<< HEAD
-  (c, r, s, target: CanHavePeripheryBlockDeviceModuleImp) =>
-    target.bdev.map(b => BlockDevBridge(target.clock, b, target.reset.toBool)(b.p))
-=======
   (system: CanHavePeripheryBlockDeviceModuleImp) =>
-    system.bdev.foreach(b => BlockDevBridge(system.clock, b, system.reset.toBool)(system.p)); Nil
->>>>>>> 8469ce62
+    system.bdev.foreach(b => BlockDevBridge(system.clock, b, system.reset.toBool)(b.p)); Nil
 })
 
 
 class WithFASEDBridge extends OverrideIOBinder({
-<<<<<<< HEAD
-  (c, r, s, t: CanHaveMasterAXI4MemPortModuleImp) => {
-    implicit val p = t.p
-    (t.mem_axi4 zip t.outer.memAXI4Node).flatMap({ case (io, node) =>
-      (io zip node.in).map({ case (axi4Bundle, (_, edge)) =>
-        val nastiKey = NastiParameters(axi4Bundle.r.bits.data.getWidth,
-                                       axi4Bundle.ar.bits.addr.getWidth,
-                                       axi4Bundle.ar.bits.id.getWidth)
-        val lastChannel = axi4Bundle == io.last
-        FASEDBridge(t.clock, axi4Bundle, t.reset.toBool,
-          CompleteConfig(
-            p(firesim.configs.MemModelKey),
-            nastiKey,
-            Some(AXI4EdgeSummary(edge)),
-            lastChannel))
-      })
-    }).toSeq
-=======
   (system: CanHaveMasterAXI4MemPort with BaseSubsystem) => {
     implicit val p = system.p
     (system.mem_axi4 zip system.memAXI4Node.in).foreach({ case (axi4, (_, edge)) =>
@@ -101,24 +73,24 @@
                        Some(MainMemoryConsts.globalName)))
     })
     Nil
->>>>>>> 8469ce62
   }
 })
 
 class WithFASEDMMIOBridge extends OverrideIOBinder({
-  (c, r, s, t: CanHaveMasterAXI4MMIOPortModuleImp) => {
-    implicit val p = t.p
-    (t.mmio_axi4 zip t.outer.mmioAXI4Node.in).map { case (io, (_, edge)) =>
+  (system: CanHaveMasterAXI4MMIOPort with BaseSubsystem) => {
+    implicit val p = system.p
+    (system.mmio_axi4 zip system.mmioAXI4Node.in).foreach { case (io, (_, edge)) =>
       val nastiKey = NastiParameters(io.r.bits.data.getWidth,
                                      io.ar.bits.addr.getWidth,
                                      io.ar.bits.id.getWidth)
-      FASEDBridge(t.clock, io, t.reset.toBool,
+      FASEDBridge(system.module.clock, io, system.module.reset.toBool,
         CompleteConfig(
           p(firesim.configs.MemModelKey),
           nastiKey,
           Some(AXI4EdgeSummary(edge)),
-          true))
-    }.toSeq
+          Some(MainMemoryConsts.globalName)))
+    }
+    Nil
   }
 })
 
@@ -157,33 +129,32 @@
   }
 })
 
-<<<<<<< HEAD
 class WithDRAMCacheBridge extends OverrideIOBinder({
-  (c, r, s, t: HasPeripheryDRAMCacheModuleImpValidOnly) => {
-    implicit val p = t.p
-    val io = t.cache_axi4
-    val node = t.outer.outAXI4Node
-    val axiBridges = (io zip node.in).map({ case (axi4Bundle, (_, edge)) =>
+  (system: HasPeripheryDRAMCacheModuleImpValidOnly) => {
+    implicit val p = system.p
+    val io = system.cache_axi4
+    val node = system.outer.outAXI4Node
+    val axiBridges = (io zip node.in).foreach({ case (axi4Bundle, (_, edge)) =>
       val nastiKey = NastiParameters(axi4Bundle.r.bits.data.getWidth,
                                      axi4Bundle.ar.bits.addr.getWidth,
                                      axi4Bundle.ar.bits.id.getWidth)
-      val lastChannel = axi4Bundle == io.last
-      FASEDBridge(t.clock, axi4Bundle, t.reset.toBool,
+      FASEDBridge(system.clock, axi4Bundle, system.reset.toBool,
         CompleteConfig(
           p(firesim.configs.MemModelKey),
           nastiKey,
           Some(AXI4EdgeSummary(edge)),
-          lastChannel))
-    }).toSeq
-    val nicBridge = NICBridge(t.clock, t.net)
-    nicBridge +: axiBridges
+          Some("dram-cache-mem")))
+    })
+    NICBridge(system.clock, system.net)
+    Nil
   }
 })
 
 class WithMemBladeBridge extends OverrideIOBinder({
-  (c, r, s, t: HasPeripheryMemBladeModuleImpValidOnly) =>
-    Seq(NICBridge(t.clock, t.net)(t.p))
-=======
+  (system: HasPeripheryMemBladeModuleImpValidOnly) =>
+    NICBridge(system.clock, system.net)(system.p); Nil
+})
+
 class WithTiedOffSystemGPIO extends OverrideIOBinder({
   (system: HasPeripheryGPIOModuleImp) =>
     system.gpio.foreach(_.pins.foreach(_.i.ival := false.B)); Nil
@@ -204,12 +175,11 @@
 class WithTiedOffSystemInterrupts extends OverrideIOBinder({
   (system: HasExtInterruptsModuleImp) =>
     system.interrupts := 0.U; Nil
->>>>>>> 8469ce62
 })
 
 class WithRemoteMemClientBridge extends OverrideIOBinder({
-  (c, r, s, t: HasPeripheryRemoteMemClientModuleImpValidOnly) =>
-    Seq(NICBridge(t.clock, t.net)(t.p))
+  (system: HasPeripheryRemoteMemClientModuleImpValidOnly) =>
+    NICBridge(system.clock, system.net)(system.p); Nil
 })
 
 // Shorthand to register all of the provided bridges above
