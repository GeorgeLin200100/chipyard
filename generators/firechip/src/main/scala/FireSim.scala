//See LICENSE for license details.

package firesim.firesim

import chisel3._
import chisel3.experimental.{IO}

import freechips.rocketchip.prci._
import freechips.rocketchip.subsystem.{BaseSubsystem, SubsystemDriveAsyncClockGroupsKey}
import freechips.rocketchip.config.{Field, Config, Parameters}
import freechips.rocketchip.diplomacy.{LazyModule, InModuleBody}
import freechips.rocketchip.util.{ResetCatchAndSync}

import midas.widgets.{Bridge, PeekPokeBridge, RationalClockBridge, RationalClock}

import chipyard.{BuildSystem, BuildTop, HasHarnessSignalReferences, ChipyardSubsystem, ClockingSchemeKey, ChipTop}
import chipyard.iobinders.{IOBinders}

// Determines the number of times to instantiate the DUT in the harness.
// Subsumes legacy supernode support
case object NumNodes extends Field[Int](1)

class WithNumNodes(n: Int) extends Config((pname, site, here) => {
  case NumNodes => n
})

// Note, the main prerequisite for supporting an additional clock domain in a
// FireSim simulation is to supply an additional clock parameter
// (RationalClock) to the clock bridge (RationalClockBridge). The bridge
// produces a vector of clocks, based on the provided parameter list, which you
// may use freely without further modifications to your target design.
case class FireSimClockParameters(additionalClocks: Seq[RationalClock]) {
  def numClocks(): Int = additionalClocks.size + 1
}
case object FireSimClockKey extends Field[FireSimClockParameters](FireSimClockParameters(Seq()))

// Hacky: Set before each node is generated. Ideally we'd give IO binders
// accesses to the the Harness's parameters instance. We could then alter that.
object NodeIdx {
  private var idx = 0
  def increment(): Unit = {idx = idx + 1 }
  def apply(): Int = idx
}

class WithFireSimSimpleClocks extends Config((site, here, up) => {
  case ClockingSchemeKey => { chiptop: ChipTop =>
    implicit val p = chiptop.p

    val implicitClockSourceNode = ClockSourceNode(Seq(ClockSourceParameters()))
    chiptop.implicitClockSinkNode := implicitClockSourceNode

    // Drive the diplomaticclock graph of the DigitalTop (if present)
    val simpleClockGroupSourceNode = chiptop.lSystem match {
      case l: BaseSubsystem if (p(SubsystemDriveAsyncClockGroupsKey).isEmpty) => {
        val n = ClockGroupSourceNode(Seq(ClockGroupSourceParameters()))
        l.asyncClockGroupsNode := n
        Some(n)
      }
      case _ => None
    }

    InModuleBody {
      val clock = IO(Input(Clock())).suggestName("clock")
      val reset = IO(Input(Reset())).suggestName("reset")

      implicitClockSourceNode.out.unzip._1.map { o =>
        o.clock := clock
        o.reset := reset
      }

      simpleClockGroupSourceNode.map { n => n.out.unzip._1.map { out: ClockGroupBundle =>
        out.member.data.foreach { o =>
          o.clock := clock
          o.reset := reset
        }
      }}

      chiptop.harnessFunctions += ((th: HasHarnessSignalReferences) => {
        clock := th.harnessClock
        reset := th.harnessReset
        Nil
      })
    }
  }
})

class WithFireSimRationalTileDomain(multiplier: Int, divisor: Int) extends Config((site, here, up) => {
  case FireSimClockKey => FireSimClockParameters(Seq(RationalClock("TileDomain", multiplier, divisor)))
  case ClockingSchemeKey => { chiptop: ChipTop =>
    implicit val p = chiptop.p

    val implicitClockSourceNode = ClockSourceNode(Seq(ClockSourceParameters()))
    chiptop.implicitClockSinkNode := implicitClockSourceNode

    // Drive the diplomaticclock graph of the DigitalTop (if present)
    val simpleClockGroupSourceNode = chiptop.lSystem match {
      case l: BaseSubsystem if (p(SubsystemDriveAsyncClockGroupsKey).isEmpty) => {
        val n = ClockGroupSourceNode(Seq(ClockGroupSourceParameters()))
        l.asyncClockGroupsNode := n
        Some(n)
      }
      case _ => None
    }

<<<<<<< HEAD
    val peekPokeBridge = PeekPokeBridge(clock, reset)
    // A Seq of partial functions that will instantiate the right bridge only
    // if that Mixin trait is present in the target's LazyModule class instance
    //
    // Apply each partial function to each DUT instance
    for ((lazyModule, module) <- targets) {
      // This is so incredibly hacky, but we need to make sure
      // the memory FASEDBridge always comes first
      val iobinders = p(IOBinders).toSeq.sortBy { case (name, _) =>
        (if (name.contains("AXI4Mem")) 0 else 1)
      }.unzip._2
      iobinders.foreach(fn => fn(lazyModule) ++ fn(module))
      NodeIdx.increment()
=======
    InModuleBody {
      val uncore_clock = IO(Input(Clock())).suggestName("uncore_clock")
      val tile_clock   = IO(Input(Clock())).suggestName("tile_clock")
      val reset        = IO(Input(Reset())).suggestName("reset")

      implicitClockSourceNode.out.unzip._1.map { o =>
        o.clock := uncore_clock
        o.reset := reset
      }

      simpleClockGroupSourceNode.map { n => n.out.unzip._1.map { out: ClockGroupBundle =>
        out.member.elements.map { case (name, data) =>
          // This is mega hacks, how are you actually supposed to do this?
          if (name.contains("core")) {
            data.clock := tile_clock
            data.reset := ResetCatchAndSync(tile_clock, reset.asBool)
          } else {
            data.clock := uncore_clock
            data.reset := reset
          }
        }
      }}

      chiptop.harnessFunctions += ((th: HasHarnessSignalReferences) => {
        uncore_clock := th.harnessClock
        reset        := th.harnessReset
        th match {
          case f: FireSim => tile_clock := f.additionalClocks(0)
          case _ => throw new Exception("FireSimMultiClock must be used with FireSim")
        }
        Nil
      })
>>>>>>> 98c4e6c7
    }
  }
})

class FireSim(implicit val p: Parameters) extends RawModule with HasHarnessSignalReferences {
  freechips.rocketchip.util.property.cover.setPropLib(new midas.passes.FireSimPropertyLibrary())
  val clockBridge = Module(new RationalClockBridge(p(FireSimClockKey).additionalClocks:_*))
  val harnessClock = clockBridge.io.clocks.head // This is the reference clock
  val additionalClocks = clockBridge.io.clocks.tail
  val harnessReset = WireInit(false.B)
  val peekPokeBridge = PeekPokeBridge(harnessClock, harnessReset)
  def dutReset = { require(false, "dutReset should not be used in Firesim"); false.B }
  def success = { require(false, "success should not be used in Firesim"); false.B }

  // Instantiate multiple instances of the DUT to implement supernode
  for (i <- 0 until p(NumNodes)) {
    // It's not a RC bump without some hacks...
    // Copy the AsyncClockGroupsKey to generate a fresh node on each
    // instantiation of the dut, otherwise the initial instance will be
    // reused across each node
    import freechips.rocketchip.subsystem.AsyncClockGroupsKey
    val lazyModule = LazyModule(p(BuildTop)(p.alterPartial({
      case AsyncClockGroupsKey => p(AsyncClockGroupsKey).copy
    })))
    val module = Module(lazyModule.module)
    require(lazyModule.harnessFunctions.size == 1, "There should only be 1 harness function to connect clock+reset")
    lazyModule.harnessFunctions.foreach(_(this))
    NodeIdx.increment()
  }
}<|MERGE_RESOLUTION|>--- conflicted
+++ resolved
@@ -102,21 +102,6 @@
       case _ => None
     }
 
-<<<<<<< HEAD
-    val peekPokeBridge = PeekPokeBridge(clock, reset)
-    // A Seq of partial functions that will instantiate the right bridge only
-    // if that Mixin trait is present in the target's LazyModule class instance
-    //
-    // Apply each partial function to each DUT instance
-    for ((lazyModule, module) <- targets) {
-      // This is so incredibly hacky, but we need to make sure
-      // the memory FASEDBridge always comes first
-      val iobinders = p(IOBinders).toSeq.sortBy { case (name, _) =>
-        (if (name.contains("AXI4Mem")) 0 else 1)
-      }.unzip._2
-      iobinders.foreach(fn => fn(lazyModule) ++ fn(module))
-      NodeIdx.increment()
-=======
     InModuleBody {
       val uncore_clock = IO(Input(Clock())).suggestName("uncore_clock")
       val tile_clock   = IO(Input(Clock())).suggestName("tile_clock")
@@ -149,7 +134,6 @@
         }
         Nil
       })
->>>>>>> 98c4e6c7
     }
   }
 })
