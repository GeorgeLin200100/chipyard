package chipyard

import freechips.rocketchip.config.{Config}

// --------------
// Rocket Configs
// --------------

class RocketConfig extends Config(
  new chipyard.iobinders.WithUARTAdapter ++                      // display UART with a SimUARTAdapter
  new chipyard.iobinders.WithTieOffInterrupts ++                 // tie off top-level interrupts
  new chipyard.iobinders.WithBlackBoxSimMem ++                   // drive the master AXI4 memory with a SimAXIMem
  new chipyard.iobinders.WithTiedOffDebug ++                     // tie off debug (since we are using SimSerial for testing)
  new chipyard.iobinders.WithSimSerial ++                        // drive TSI with SimSerial for testing
  new testchipip.WithTSI ++                                      // use testchipip serial offchip link
  new chipyard.config.WithBootROM ++                             // use default bootrom
  new chipyard.config.WithUART ++                                // add a UART
  new chipyard.config.WithL2TLBs(1024) ++                        // use L2 TLBs
  new freechips.rocketchip.subsystem.WithNoMMIOPort ++           // no top-level MMIO master port (overrides default set in rocketchip)
  new freechips.rocketchip.subsystem.WithNoSlavePort ++          // no top-level MMIO slave port (overrides default set in rocketchip)
  new freechips.rocketchip.subsystem.WithInclusiveCache ++       // use Sifive L2 cache
  new freechips.rocketchip.subsystem.WithNExtTopInterrupts(0) ++ // no external interrupts
  new freechips.rocketchip.subsystem.WithNBigCores(1) ++         // single rocket-core
  new freechips.rocketchip.subsystem.WithCoherentBusTopology ++  // hierarchical buses including mbus+l2
  new freechips.rocketchip.system.BaseConfig)                    // "base" rocketchip system

class HwachaRocketConfig extends Config(
  new chipyard.iobinders.WithUARTAdapter ++
  new chipyard.iobinders.WithTieOffInterrupts ++
  new chipyard.iobinders.WithBlackBoxSimMem ++
  new chipyard.iobinders.WithTiedOffDebug ++
  new chipyard.iobinders.WithSimSerial ++
  new testchipip.WithTSI ++
  new chipyard.config.WithBootROM ++
  new chipyard.config.WithUART ++
  new chipyard.config.WithL2TLBs(1024) ++
  new hwacha.DefaultHwachaConfig ++                        // use Hwacha vector accelerator
  new freechips.rocketchip.subsystem.WithNoMMIOPort ++
  new freechips.rocketchip.subsystem.WithNoSlavePort ++
  new freechips.rocketchip.subsystem.WithInclusiveCache ++
  new freechips.rocketchip.subsystem.WithNExtTopInterrupts(0) ++
  new freechips.rocketchip.subsystem.WithNBigCores(1) ++
  new freechips.rocketchip.subsystem.WithCoherentBusTopology ++
  new freechips.rocketchip.system.BaseConfig)

// DOC include start: GemminiRocketConfig
class GemminiRocketConfig extends Config(
  new chipyard.iobinders.WithUARTAdapter ++
  new chipyard.iobinders.WithTieOffInterrupts ++
  new chipyard.iobinders.WithBlackBoxSimMem ++
  new chipyard.iobinders.WithTiedOffDebug ++
  new chipyard.iobinders.WithSimSerial ++
  new testchipip.WithTSI ++
  new chipyard.config.WithBootROM ++
  new chipyard.config.WithUART ++
  new chipyard.config.WithL2TLBs(1024) ++
  new gemmini.DefaultGemminiConfig ++                        // use Gemmini systolic array GEMM accelerator
  new freechips.rocketchip.subsystem.WithNoMMIOPort ++
  new freechips.rocketchip.subsystem.WithNoSlavePort ++
  new freechips.rocketchip.subsystem.WithInclusiveCache ++
  new freechips.rocketchip.subsystem.WithNExtTopInterrupts(0) ++
  new freechips.rocketchip.subsystem.WithNBigCores(1) ++
  new freechips.rocketchip.subsystem.WithCoherentBusTopology ++
  new freechips.rocketchip.system.BaseConfig)
// DOC include end: GemminiRocketConfig

class RoccRocketConfig extends Config(
  new chipyard.iobinders.WithUARTAdapter ++
  new chipyard.iobinders.WithTieOffInterrupts ++
  new chipyard.iobinders.WithBlackBoxSimMem ++
  new chipyard.iobinders.WithTiedOffDebug ++
  new chipyard.iobinders.WithSimSerial ++
  new testchipip.WithTSI ++
  new chipyard.config.WithBootROM ++
  new chipyard.config.WithUART ++
  new chipyard.config.WithL2TLBs(1024) ++
  new freechips.rocketchip.subsystem.WithNoMMIOPort ++
  new freechips.rocketchip.subsystem.WithNoSlavePort ++
  new freechips.rocketchip.subsystem.WithInclusiveCache ++
  new freechips.rocketchip.subsystem.WithRoccExample ++    // use example RoCC-based accelerator
  new freechips.rocketchip.subsystem.WithNExtTopInterrupts(0) ++
  new freechips.rocketchip.subsystem.WithNBigCores(1) ++
  new freechips.rocketchip.subsystem.WithCoherentBusTopology ++
  new freechips.rocketchip.system.BaseConfig)

// DOC include start: JtagRocket
class jtagRocketConfig extends Config(
  new chipyard.iobinders.WithUARTAdapter ++
  new chipyard.iobinders.WithTieOffInterrupts ++
  new chipyard.iobinders.WithBlackBoxSimMem ++
  new chipyard.iobinders.WithSimDebug ++    // add SimJtag and SimSerial, use both to drive sim
  new chipyard.iobinders.WithSimSerial ++
  new testchipip.WithTSI ++
  new chipyard.config.WithBootROM ++
  new chipyard.config.WithUART ++
  new chipyard.config.WithL2TLBs(1024) ++
  new freechips.rocketchip.subsystem.WithJtagDTM ++        // sets DTM communication interface to JTAG
  new freechips.rocketchip.subsystem.WithNoMMIOPort ++
  new freechips.rocketchip.subsystem.WithNoSlavePort ++
  new freechips.rocketchip.subsystem.WithInclusiveCache ++
  new freechips.rocketchip.subsystem.WithNExtTopInterrupts(0) ++
  new freechips.rocketchip.subsystem.WithNBigCores(1) ++
  new freechips.rocketchip.subsystem.WithCoherentBusTopology ++
  new freechips.rocketchip.system.BaseConfig)
// DOC include end: JtagRocket

// DOC include start: DmiRocket
class dmiRocketConfig extends Config(
  new chipyard.iobinders.WithUARTAdapter ++
  new chipyard.iobinders.WithTieOffInterrupts ++
  new chipyard.iobinders.WithBlackBoxSimMem ++
  new chipyard.iobinders.WithTiedOffSerial ++
  new chipyard.iobinders.WithSimDebug ++               // add SimDebug and use it to drive simulation
  new chipyard.config.WithBootROM ++
  new chipyard.config.WithUART ++
  new chipyard.config.WithL2TLBs(1024) ++
  new freechips.rocketchip.subsystem.WithNoMMIOPort ++
  new freechips.rocketchip.subsystem.WithNoSlavePort ++
  new freechips.rocketchip.subsystem.WithInclusiveCache ++
  new freechips.rocketchip.subsystem.WithNExtTopInterrupts(0) ++
  new freechips.rocketchip.subsystem.WithNBigCores(1) ++
  new freechips.rocketchip.subsystem.WithCoherentBusTopology ++
  new freechips.rocketchip.system.BaseConfig)
// DOC include end: DmiRocket

// DOC include start: GCDTLRocketConfig
class GCDTLRocketConfig extends Config(
  new chipyard.iobinders.WithUARTAdapter ++
  new chipyard.iobinders.WithTieOffInterrupts ++
  new chipyard.iobinders.WithBlackBoxSimMem ++
  new chipyard.iobinders.WithTiedOffDebug ++
  new chipyard.iobinders.WithSimSerial ++
  new testchipip.WithTSI ++
  new chipyard.config.WithUART ++
  new chipyard.config.WithBootROM ++
  new chipyard.config.WithL2TLBs(1024) ++
  new chipyard.example.WithGCD(useAXI4=false, useBlackBox=false) ++          // Use GCD Chisel, connect Tilelink
  new freechips.rocketchip.subsystem.WithNoMMIOPort ++
  new freechips.rocketchip.subsystem.WithNoSlavePort ++
  new freechips.rocketchip.subsystem.WithInclusiveCache ++
  new freechips.rocketchip.subsystem.WithNExtTopInterrupts(0) ++
  new freechips.rocketchip.subsystem.WithNBigCores(1) ++
  new freechips.rocketchip.subsystem.WithCoherentBusTopology ++
  new freechips.rocketchip.system.BaseConfig)
// DOC include end: GCDTLRocketConfig

// DOC include start: GCDAXI4BlackBoxRocketConfig
class GCDAXI4BlackBoxRocketConfig extends Config(
  new chipyard.iobinders.WithUARTAdapter ++
  new chipyard.iobinders.WithTieOffInterrupts ++
  new chipyard.iobinders.WithBlackBoxSimMem ++
  new chipyard.iobinders.WithTiedOffDebug ++
  new chipyard.iobinders.WithSimSerial ++
  new testchipip.WithTSI ++
  new chipyard.config.WithUART ++
  new chipyard.config.WithBootROM ++
  new chipyard.config.WithL2TLBs(1024) ++
  new chipyard.example.WithGCD(useAXI4=true, useBlackBox=true) ++          // Use GCD blackboxed verilog, connect by AXI4->Tilelink
  new freechips.rocketchip.subsystem.WithNoMMIOPort ++
  new freechips.rocketchip.subsystem.WithNoSlavePort ++
  new freechips.rocketchip.subsystem.WithInclusiveCache ++
  new freechips.rocketchip.subsystem.WithNExtTopInterrupts(0) ++
  new freechips.rocketchip.subsystem.WithNBigCores(1) ++
  new freechips.rocketchip.subsystem.WithCoherentBusTopology ++
  new freechips.rocketchip.system.BaseConfig)
// DOC include end: GCDAXI4BlackBoxRocketConfig

class LargeSPIFlashROMRocketConfig extends Config(
  new chipyard.iobinders.WithUARTAdapter ++
  new chipyard.iobinders.WithTieOffInterrupts ++
  new chipyard.iobinders.WithBlackBoxSimMem ++
  new chipyard.iobinders.WithTiedOffDebug ++
  new chipyard.iobinders.WithSimSerial ++
  new chipyard.iobinders.WithSimSPIFlashModel(true) ++      // add the SPI flash model in the harness (read-only)
  new testchipip.WithTSI ++
  new chipyard.config.WithBootROM ++
  new chipyard.config.WithUART ++
  new chipyard.config.WithSPIFlash ++                       // add the SPI flash controller
  new chipyard.config.WithL2TLBs(1024) ++
  new freechips.rocketchip.subsystem.WithNoMMIOPort ++
  new freechips.rocketchip.subsystem.WithNoSlavePort ++
  new freechips.rocketchip.subsystem.WithInclusiveCache ++
  new freechips.rocketchip.subsystem.WithNExtTopInterrupts(0) ++
  new freechips.rocketchip.subsystem.WithNBigCores(1) ++
  new freechips.rocketchip.subsystem.WithCoherentBusTopology ++
  new freechips.rocketchip.system.BaseConfig)

class SmallSPIFlashRocketConfig extends Config(
  new chipyard.iobinders.WithUARTAdapter ++
  new chipyard.iobinders.WithTieOffInterrupts ++
  new chipyard.iobinders.WithBlackBoxSimMem ++
  new chipyard.iobinders.WithTiedOffDebug ++
  new chipyard.iobinders.WithSimSerial ++
  new chipyard.iobinders.WithSimSPIFlashModel(false) ++     // add the SPI flash model in the harness (writeable)
  new testchipip.WithTSI ++
  new chipyard.config.WithBootROM ++
  new chipyard.config.WithUART ++
  new chipyard.config.WithSPIFlash(0x100000) ++             // add the SPI flash controller (1 MiB)
  new chipyard.config.WithL2TLBs(1024) ++
  new freechips.rocketchip.subsystem.WithNoMMIOPort ++
  new freechips.rocketchip.subsystem.WithNoSlavePort ++
  new freechips.rocketchip.subsystem.WithInclusiveCache ++
  new freechips.rocketchip.subsystem.WithNExtTopInterrupts(0) ++
  new freechips.rocketchip.subsystem.WithNBigCores(1) ++
  new freechips.rocketchip.subsystem.WithCoherentBusTopology ++
  new freechips.rocketchip.system.BaseConfig)

class SimBlockDeviceRocketConfig extends Config(
  new chipyard.iobinders.WithUARTAdapter ++
  new chipyard.iobinders.WithTieOffInterrupts ++
  new chipyard.iobinders.WithBlackBoxSimMem ++
  new chipyard.iobinders.WithTiedOffDebug ++
  new chipyard.iobinders.WithSimSerial ++
  new chipyard.iobinders.WithSimBlockDevice ++             // drive block-device IOs with SimBlockDevice
  new testchipip.WithTSI ++
  new testchipip.WithBlockDevice ++                        // add block-device module to peripherybus
  new chipyard.config.WithBootROM ++
  new chipyard.config.WithUART ++
  new chipyard.config.WithL2TLBs(1024) ++
  new freechips.rocketchip.subsystem.WithNoMMIOPort ++
  new freechips.rocketchip.subsystem.WithNoSlavePort ++
  new freechips.rocketchip.subsystem.WithInclusiveCache ++
  new freechips.rocketchip.subsystem.WithNExtTopInterrupts(0) ++
  new freechips.rocketchip.subsystem.WithNBigCores(1) ++
  new freechips.rocketchip.subsystem.WithCoherentBusTopology ++
  new freechips.rocketchip.system.BaseConfig)

class BlockDeviceModelRocketConfig extends Config(
  new chipyard.iobinders.WithUARTAdapter ++
  new chipyard.iobinders.WithTieOffInterrupts ++
  new chipyard.iobinders.WithBlackBoxSimMem ++
  new chipyard.iobinders.WithTiedOffDebug ++
  new chipyard.iobinders.WithSimSerial ++
  new chipyard.iobinders.WithBlockDeviceModel ++           // drive block-device IOs with a BlockDeviceModel
  new testchipip.WithTSI ++
  new testchipip.WithBlockDevice ++                        // add block-device module to periphery bus
  new chipyard.config.WithBootROM ++
  new chipyard.config.WithUART ++
  new chipyard.config.WithL2TLBs(1024) ++
  new freechips.rocketchip.subsystem.WithNoMMIOPort ++
  new freechips.rocketchip.subsystem.WithNoSlavePort ++
  new freechips.rocketchip.subsystem.WithInclusiveCache ++
  new freechips.rocketchip.subsystem.WithNExtTopInterrupts(0) ++
  new freechips.rocketchip.subsystem.WithNBigCores(1) ++
  new freechips.rocketchip.subsystem.WithCoherentBusTopology ++
  new freechips.rocketchip.system.BaseConfig)

// DOC include start: GPIORocketConfig
class GPIORocketConfig extends Config(
  new chipyard.iobinders.WithUARTAdapter ++
  new chipyard.iobinders.WithTieOffInterrupts ++
  new chipyard.iobinders.WithBlackBoxSimMem ++
  new chipyard.iobinders.WithTiedOffDebug ++
  new chipyard.iobinders.WithSimSerial ++
  new chipyard.iobinders.WithGPIOTiedOff ++                // tie off GPIO inputs into the top
  new testchipip.WithTSI ++
  new chipyard.config.WithGPIO ++                          // add GPIOs to the peripherybus
  new chipyard.config.WithBootROM ++
  new chipyard.config.WithUART ++
  new chipyard.config.WithL2TLBs(1024) ++
  new freechips.rocketchip.subsystem.WithNoMMIOPort ++
  new freechips.rocketchip.subsystem.WithNoSlavePort ++
  new freechips.rocketchip.subsystem.WithInclusiveCache ++
  new freechips.rocketchip.subsystem.WithNExtTopInterrupts(0) ++
  new freechips.rocketchip.subsystem.WithNBigCores(1) ++
  new freechips.rocketchip.subsystem.WithCoherentBusTopology ++
  new freechips.rocketchip.system.BaseConfig)
// DOC include end: GPIORocketConfig

class QuadRocketConfig extends Config(
  new chipyard.iobinders.WithUARTAdapter ++
  new chipyard.iobinders.WithTieOffInterrupts ++
  new chipyard.iobinders.WithBlackBoxSimMem ++
  new chipyard.iobinders.WithTiedOffDebug ++
  new chipyard.iobinders.WithSimSerial ++
  new testchipip.WithTSI ++
  new chipyard.config.WithBootROM ++
  new chipyard.config.WithUART ++
  new chipyard.config.WithL2TLBs(1024) ++
  new freechips.rocketchip.subsystem.WithNoMMIOPort ++
  new freechips.rocketchip.subsystem.WithNoSlavePort ++
  new freechips.rocketchip.subsystem.WithInclusiveCache ++
  new freechips.rocketchip.subsystem.WithNExtTopInterrupts(0) ++
  new freechips.rocketchip.subsystem.WithNBigCores(4) ++   // quad-core (4 RocketTiles)
  new freechips.rocketchip.subsystem.WithCoherentBusTopology ++
  new freechips.rocketchip.system.BaseConfig)

class RV32RocketConfig extends Config(
  new chipyard.iobinders.WithUARTAdapter ++
  new chipyard.iobinders.WithTieOffInterrupts ++
  new chipyard.iobinders.WithBlackBoxSimMem ++
  new chipyard.iobinders.WithTiedOffDebug ++
  new chipyard.iobinders.WithSimSerial ++
  new testchipip.WithTSI ++
  new chipyard.config.WithBootROM ++
  new chipyard.config.WithUART ++
  new freechips.rocketchip.subsystem.WithNoMMIOPort ++
  new freechips.rocketchip.subsystem.WithNoSlavePort ++
  new freechips.rocketchip.subsystem.WithInclusiveCache ++
  new freechips.rocketchip.subsystem.WithRV32 ++           // set RocketTiles to be 32-bit
  new freechips.rocketchip.subsystem.WithNExtTopInterrupts(0) ++
  new freechips.rocketchip.subsystem.WithNBigCores(1) ++
  new freechips.rocketchip.subsystem.WithCoherentBusTopology ++
  new freechips.rocketchip.system.BaseConfig)

class GB1MemoryRocketConfig extends Config(
  new chipyard.iobinders.WithUARTAdapter ++
  new chipyard.iobinders.WithTieOffInterrupts ++
  new chipyard.iobinders.WithBlackBoxSimMem ++
  new chipyard.iobinders.WithTiedOffDebug ++
  new chipyard.iobinders.WithSimSerial ++
  new testchipip.WithTSI ++
  new chipyard.config.WithBootROM ++
  new chipyard.config.WithUART ++
  new chipyard.config.WithL2TLBs(1024) ++
  new freechips.rocketchip.subsystem.WithExtMemSize((1<<30) * 1L) ++ // use 1GB simulated external memory
  new freechips.rocketchip.subsystem.WithNoMMIOPort ++
  new freechips.rocketchip.subsystem.WithNoSlavePort ++
  new freechips.rocketchip.subsystem.WithInclusiveCache ++
  new freechips.rocketchip.subsystem.WithNExtTopInterrupts(0) ++
  new freechips.rocketchip.subsystem.WithNBigCores(1) ++
  new freechips.rocketchip.subsystem.WithCoherentBusTopology ++
  new freechips.rocketchip.system.BaseConfig)

// DOC include start: Sha3Rocket
class Sha3RocketConfig extends Config(
  new chipyard.iobinders.WithUARTAdapter ++
  new chipyard.iobinders.WithTieOffInterrupts ++
  new chipyard.iobinders.WithBlackBoxSimMem ++
  new chipyard.iobinders.WithTiedOffDebug ++
  new chipyard.iobinders.WithSimSerial ++
  new testchipip.WithTSI ++
  new chipyard.config.WithBootROM ++
  new chipyard.config.WithUART ++
  new chipyard.config.WithL2TLBs(1024) ++
  new sha3.WithSha3Accel ++                                // add SHA3 rocc accelerator
  new freechips.rocketchip.subsystem.WithNoMMIOPort ++
  new freechips.rocketchip.subsystem.WithNoSlavePort ++
  new freechips.rocketchip.subsystem.WithInclusiveCache ++
  new freechips.rocketchip.subsystem.WithNExtTopInterrupts(0) ++
  new freechips.rocketchip.subsystem.WithNBigCores(1) ++
  new freechips.rocketchip.subsystem.WithCoherentBusTopology ++
  new freechips.rocketchip.system.BaseConfig)
// DOC include end: Sha3Rocket

// DOC include start: InitZeroRocketConfig
class InitZeroRocketConfig extends Config(
  new chipyard.iobinders.WithUARTAdapter ++
  new chipyard.iobinders.WithTieOffInterrupts ++
  new chipyard.iobinders.WithBlackBoxSimMem ++
  new chipyard.iobinders.WithTiedOffDebug ++
  new chipyard.iobinders.WithSimSerial ++
  new testchipip.WithTSI ++
  new chipyard.config.WithBootROM ++
  new chipyard.config.WithUART ++
  new chipyard.config.WithL2TLBs(1024) ++
  new chipyard.example.WithInitZero(0x88000000L, 0x1000L) ++                // add InitZero
  new freechips.rocketchip.subsystem.WithNoMMIOPort ++
  new freechips.rocketchip.subsystem.WithNoSlavePort ++
  new freechips.rocketchip.subsystem.WithInclusiveCache ++
  new freechips.rocketchip.subsystem.WithNExtTopInterrupts(0) ++
  new freechips.rocketchip.subsystem.WithNBigCores(1) ++
  new freechips.rocketchip.subsystem.WithCoherentBusTopology ++
  new freechips.rocketchip.system.BaseConfig)
// DOC include end: InitZeroRocketConfig

class LoopbackNICRocketConfig extends Config(
  new chipyard.iobinders.WithUARTAdapter ++
  new chipyard.iobinders.WithTieOffInterrupts ++
  new chipyard.iobinders.WithBlackBoxSimMem ++
  new chipyard.iobinders.WithTiedOffDebug ++
  new chipyard.iobinders.WithSimSerial ++
  new chipyard.iobinders.WithLoopbackNIC ++                        // drive NIC IOs with loopback
  new testchipip.WithTSI ++
  new icenet.WithIceNIC ++                                         // add an IceNIC
  new chipyard.config.WithBootROM ++
  new chipyard.config.WithUART ++
  new chipyard.config.WithL2TLBs(1024) ++
  new freechips.rocketchip.subsystem.WithNoMMIOPort ++
  new freechips.rocketchip.subsystem.WithNoSlavePort ++
  new freechips.rocketchip.subsystem.WithInclusiveCache ++
  new freechips.rocketchip.subsystem.WithNExtTopInterrupts(0) ++
  new freechips.rocketchip.subsystem.WithNBigCores(1) ++
  new freechips.rocketchip.subsystem.WithCoherentBusTopology ++
  new freechips.rocketchip.system.BaseConfig)

// DOC include start: scratchpadrocket
class ScratchpadRocketConfig extends Config(
  new chipyard.iobinders.WithUARTAdapter ++
  new chipyard.iobinders.WithTieOffInterrupts ++
  new chipyard.iobinders.WithTiedOffDebug ++
  new chipyard.iobinders.WithSimSerial ++
  new testchipip.WithTSI ++
  new testchipip.WithBackingScratchpad ++              // add backing scratchpad
  new chipyard.config.WithBootROM ++
  new chipyard.config.WithUART ++
  new chipyard.config.WithL2TLBs(1024) ++
  new freechips.rocketchip.subsystem.WithNoMemPort ++       // remove offchip mem port
  new freechips.rocketchip.subsystem.WithNoMMIOPort ++
  new freechips.rocketchip.subsystem.WithNoSlavePort ++
  new freechips.rocketchip.subsystem.WithInclusiveCache ++
  new freechips.rocketchip.subsystem.WithNExtTopInterrupts(0) ++
  new freechips.rocketchip.subsystem.WithNBigCores(1) ++
  new freechips.rocketchip.subsystem.WithCoherentBusTopology ++
  new freechips.rocketchip.system.BaseConfig)
// DOC include end: scratchpadrocket

// DOC include start: RingSystemBusRocket
class RingSystemBusRocketConfig extends Config(
  new chipyard.iobinders.WithUARTAdapter ++
  new chipyard.iobinders.WithTieOffInterrupts ++
  new chipyard.iobinders.WithBlackBoxSimMem ++
  new chipyard.iobinders.WithTiedOffDebug ++
  new chipyard.iobinders.WithSimSerial ++
  new testchipip.WithTSI ++
  new chipyard.config.WithBootROM ++
  new chipyard.config.WithUART ++
  new chipyard.config.WithL2TLBs(1024) ++
  new testchipip.WithRingSystemBus ++ // Ring-topology system bus
  new freechips.rocketchip.subsystem.WithNoMMIOPort ++
  new freechips.rocketchip.subsystem.WithNoSlavePort ++
  new freechips.rocketchip.subsystem.WithInclusiveCache ++
  new freechips.rocketchip.subsystem.WithNExtTopInterrupts(0) ++
  new freechips.rocketchip.subsystem.WithNBigCores(1) ++
  new freechips.rocketchip.subsystem.WithCoherentBusTopology ++
  new freechips.rocketchip.system.BaseConfig)
// DOC include end: RingSystemBusRocket

<<<<<<< HEAD
class UIntStreamingPassthroughRocketConfig extends Config(
  new chipyard.example.WithUIntStreamingPassthrough ++     // use top with tilelink-controlled passthrough
  new RocketConfig
)

// DOC include start: FIRRocketConfig
class UIntTestFIRRocketConfig extends Config (
  new chipyard.example.WithUIntTestFIR ++ // use top with tilelink-controlled FIR
  new RocketConfig
)
// DOC include end: FIRRocketConfig
=======
class SmallNVDLARocketConfig extends Config(
  new chipyard.iobinders.WithUARTAdapter ++
  new chipyard.iobinders.WithTieOffInterrupts ++
  new chipyard.iobinders.WithBlackBoxSimMem ++
  new chipyard.iobinders.WithTiedOffDebug ++
  new chipyard.iobinders.WithSimSerial ++
  new testchipip.WithTSI ++
  new chipyard.config.WithBootROM ++
  new chipyard.config.WithUART ++
  new chipyard.config.WithL2TLBs(1024) ++
  new nvidia.blocks.dla.WithNVDLA("small") ++ // add a small NVDLA
  new freechips.rocketchip.subsystem.WithNoMMIOPort ++
  new freechips.rocketchip.subsystem.WithNoSlavePort ++
  new freechips.rocketchip.subsystem.WithInclusiveCache ++
  new freechips.rocketchip.subsystem.WithNExtTopInterrupts(0) ++
  new freechips.rocketchip.subsystem.WithNBigCores(1) ++
  new freechips.rocketchip.subsystem.WithCoherentBusTopology ++
  new freechips.rocketchip.system.BaseConfig)

class LargeNVDLARocketConfig extends Config(
  new chipyard.iobinders.WithUARTAdapter ++
  new chipyard.iobinders.WithTieOffInterrupts ++
  new chipyard.iobinders.WithBlackBoxSimMem ++
  new chipyard.iobinders.WithTiedOffDebug ++
  new chipyard.iobinders.WithSimSerial ++
  new testchipip.WithTSI ++
  new chipyard.config.WithBootROM ++
  new chipyard.config.WithUART ++
  new chipyard.config.WithL2TLBs(1024) ++
  new nvidia.blocks.dla.WithNVDLA("large", true) ++ // add a large NVDLA with synth. rams
  new freechips.rocketchip.subsystem.WithNoMMIOPort ++
  new freechips.rocketchip.subsystem.WithNoSlavePort ++
  new freechips.rocketchip.subsystem.WithInclusiveCache ++
  new freechips.rocketchip.subsystem.WithNExtTopInterrupts(0) ++
  new freechips.rocketchip.subsystem.WithNBigCores(1) ++
  new freechips.rocketchip.subsystem.WithCoherentBusTopology ++
  new freechips.rocketchip.system.BaseConfig)
>>>>>>> c2c9bc83
<|MERGE_RESOLUTION|>--- conflicted
+++ resolved
@@ -426,7 +426,6 @@
   new freechips.rocketchip.system.BaseConfig)
 // DOC include end: RingSystemBusRocket
 
-<<<<<<< HEAD
 class UIntStreamingPassthroughRocketConfig extends Config(
   new chipyard.example.WithUIntStreamingPassthrough ++     // use top with tilelink-controlled passthrough
   new RocketConfig
@@ -438,7 +437,7 @@
   new RocketConfig
 )
 // DOC include end: FIRRocketConfig
-=======
+
 class SmallNVDLARocketConfig extends Config(
   new chipyard.iobinders.WithUARTAdapter ++
   new chipyard.iobinders.WithTieOffInterrupts ++
@@ -475,5 +474,4 @@
   new freechips.rocketchip.subsystem.WithNExtTopInterrupts(0) ++
   new freechips.rocketchip.subsystem.WithNBigCores(1) ++
   new freechips.rocketchip.subsystem.WithCoherentBusTopology ++
-  new freechips.rocketchip.system.BaseConfig)
->>>>>>> c2c9bc83
+  new freechips.rocketchip.system.BaseConfig)