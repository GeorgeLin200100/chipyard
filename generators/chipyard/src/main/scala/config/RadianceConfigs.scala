package chipyard

import chipyard.config.AbstractConfig
import chipyard.stage.phases.TargetDirKey
import freechips.rocketchip.devices.tilelink.BootROMLocated
import freechips.rocketchip.prci.AsynchronousCrossing
import freechips.rocketchip.resources.BigIntHexContext
import freechips.rocketchip.subsystem._
import org.chipsalliance.cde.config.Config
import radiance.memory._
import radiance.subsystem.WithRadianceSharedMem

class WithRadROMs(address: BigInt, size: Int, filename: String) extends Config((site, here, up) => {
  case RadianceROMsLocated() => Some(up(RadianceROMsLocated()).getOrElse(Seq()) ++
    Seq(RadianceROMParams(
      address = address,
      size = size,
      contentFileName = filename
    )))
})

class WithRadBootROM(address: BigInt = 0x10000, size: Int = 0x10000, hang: BigInt = 0x10100) extends Config((site, here, up) => {
  case BootROMLocated(x) => up(BootROMLocated(x))
    .map(_.copy(
      address = address,
      size = size,
      hang = hang,
      contentFileName = s"${site(TargetDirKey)}/bootrom.radiance.rv32.img"
    ))
})

// ----------------
// Radiance Configs
// ----------------

class RadianceBaseConfig(argsBinFilename: String = "args.bin") extends Config(
  // NOTE: when changing these, remember to change +define+NUM_CORES/THREADS/WARPS in
  // radiance.mk as well!
  new radiance.subsystem.WithSimtConfig(nWarps = 8, nCoreLanes = 8, nMemLanes = 8, nSrcIds = 32) ++
  new chipyard.config.WithSystemBusWidth(bitWidth = 256) ++
  new WithExtMemSize(BigInt("80000000", 16)) ++
  new WithRadBootROM() ++
  new chipyard.iobinders.WithCeasePunchThrough ++
  new radiance.subsystem.WithRadianceSimParams(true) ++
  new WithCacheBlockBytes(64) ++
  new freechips.rocketchip.subsystem.WithNMemoryChannels(2) ++
  new freechips.rocketchip.subsystem.WithEdgeDataBits(256) ++
  new AbstractConfig)

class RadianceClusterConfig extends Config(
  // important to keep gemmini tile before RadianceCores to ensure radiance tile id is 0-indexed
  new radiance.subsystem.WithRadianceGemmini(location = InCluster(0), dim = 8, accSizeInKB = 16, tileSize = 8) ++
  // new radiance.subsystem.WithRadianceGemmini(location = InCluster(0), dim = 8, accSizeInKB = 16, tileSize = 8) ++
  new radiance.subsystem.WithRadianceCores(4, location = InCluster(0), useVxCache = false) ++
<<<<<<< HEAD
  // new radiance.subsystem.WithRadianceFrameBuffer(x"ff018000", 16, 0x8000, x"ff011000", "fb0") ++
  new radiance.subsystem.WithRadianceSharedMem(address = x"ff000000", size = 64 << 10, numBanks = 4, numWords = 8) ++
=======
//  new radiance.subsystem.WithRadianceFrameBuffer(x"ff018000", 16, 0x8000, x"ff011000", "fb0") ++
  new radiance.subsystem.WithRadianceSharedMem(address = x"ff000000", size = 64 << 10/*KBytes*/, numBanks = 4, numWords = 8, serializeUnaligned = true) ++
  new radiance.subsystem.WithCoalescer(nNewSrcIds = 16) ++
  new radiance.subsystem.WithVortexL1Banks(nBanks = 8)++
  new radiance.subsystem.WithRadianceCluster(0) ++
  new RadianceBaseConfig)

class RadianceClusterSmallConfig extends Config(
  // important to keep gemmini tile before RadianceCores to ensure radiance tile id is 0-indexed
  new radiance.subsystem.WithRadianceGemmini(location = InCluster(0), dim = 8, accSizeInKB = 16, tileSize = 8) ++
  new radiance.subsystem.WithRadianceCores(1, location = InCluster(0), useVxCache = false) ++
  new radiance.subsystem.WithRadianceSharedMem(address = x"ff000000", size = 64 << 10/*KBytes*/, numBanks = 4, numWords = 8, serializeUnaligned = true) ++
>>>>>>> 9d0f02e3
  new radiance.subsystem.WithCoalescer(nNewSrcIds = 16) ++
  new radiance.subsystem.WithVortexL1Banks(nBanks = 8)++
  new radiance.subsystem.WithRadianceCluster(0) ++
  new RadianceBaseConfig)

class RadianceClusterSmem16KConfig extends Config(
  new radiance.subsystem.WithRadianceGemmini(location = InCluster(0), dim = 8, accSizeInKB = 4, tileSize = 4) ++
<<<<<<< HEAD
  new radiance.subsystem.WithRadianceCores(2, location = InCluster(0), useVxCache = false) ++
  new radiance.subsystem.WithRadianceSharedMem(address = x"ff000000", size = 16 << 10, numBanks = 4, numWords = 8) ++
=======
  new radiance.subsystem.WithRadianceCores(4, location = InCluster(0), useVxCache = false) ++
  new radiance.subsystem.WithRadianceSharedMem(address = x"ff000000", size = 16 << 10/*KBytes*/, numBanks = 4, numWords = 8, serializeUnaligned = false) ++
>>>>>>> 9d0f02e3
  new radiance.subsystem.WithCoalescer(nNewSrcIds = 16) ++
  new radiance.subsystem.WithVortexL1Banks(nBanks = 8)++
  new radiance.subsystem.WithRadianceCluster(0) ++
  new RadianceBaseConfig)

class RadianceTwoClustersSmem16KConfig extends Config(
  new radiance.subsystem.WithRadianceGemmini(location = InCluster(0), dim = 8, accSizeInKB = 4, tileSize = 4) ++
  new radiance.subsystem.WithRadianceCores(2, location = InCluster(0), useVxCache = false) ++
  new radiance.subsystem.WithRadianceGemmini(location = InCluster(1), dim = 8, accSizeInKB = 4, tileSize = 4) ++
  new radiance.subsystem.WithRadianceCores(2, location = InCluster(1), useVxCache = false) ++
  new radiance.subsystem.WithRadianceSharedMem(address = x"ff000000", size = 16 << 10, numBanks = 4, numWords = 8) ++
  new radiance.subsystem.WithCoalescer(nNewSrcIds = 16) ++
  new radiance.subsystem.WithVortexL1Banks(nBanks = 8)++
  new radiance.subsystem.WithRadianceCluster(0) ++
  new radiance.subsystem.WithRadianceCluster(1) ++
  new RadianceBaseConfig)

class RadianceBigLittleClusterConfig extends Config(
  new radiance.subsystem.WithRadianceGemmini(location = InCluster(0), dim = 4, accSizeInKB = 16, tileSize = 16) ++
  new radiance.subsystem.WithRadianceGemmini(location = InCluster(0), dim = 8, accSizeInKB = 16, tileSize = 8) ++
  new radiance.subsystem.WithRadianceCores(2, location = InCluster(0), useVxCache = false) ++
  new radiance.subsystem.WithRadianceSharedMem(address = x"ff000000", size = 64 << 10, numBanks = 4, numWords = 8) ++
  new radiance.subsystem.WithCoalescer(nNewSrcIds = 16) ++
  new radiance.subsystem.WithVortexL1Banks(nBanks = 8)++
  new radiance.subsystem.WithRadianceCluster(0) ++
  new RadianceBaseConfig)

class RadianceClusterConfig0 extends Config(
  new radiance.subsystem.WithRadianceCores(2, location=InCluster(0), useVxCache = false) ++
  // new radiance.subsystem.WithCoalescer(nNewSrcIds = 8, enable = false) ++
  new radiance.subsystem.WithVortexL1Banks(nBanks = 4)++
  new radiance.subsystem.WithRadianceCluster(0) ++
  new RadianceBaseConfig)

class RadianceClusterConfig1 extends Config(
  new radiance.subsystem.WithRadianceCores(2, location=InCluster(0), useVxCache = false) ++
  new radiance.subsystem.WithCoalescer(nNewSrcIds = 8) ++
  new radiance.subsystem.WithVortexL1Banks(nBanks = 4)++
  new radiance.subsystem.WithRadianceCluster(0) ++
  new RadianceBaseConfig("args.1.bin"))

class RadianceClusterConfig2 extends Config(
  new radiance.subsystem.WithRadianceCores(2, location=InCluster(0), useVxCache = false) ++
  new radiance.subsystem.WithCoalescer(nNewSrcIds = 8) ++
  new radiance.subsystem.WithVortexL1Banks(nBanks = 4)++
  new radiance.subsystem.WithRadianceCluster(0) ++
  new RadianceBaseConfig("args.2.bin"))

class RadianceClusterSynConfig extends Config(
  new radiance.subsystem.WithRadianceSimParams(false) ++
  new RadianceClusterConfig)

class RadianceBigLittleClusterSynConfig extends Config(
  new radiance.subsystem.WithRadianceSimParams(false) ++
    new RadianceBigLittleClusterConfig)

class RadianceGemminiConfig extends Config(
  new radiance.subsystem.WithRadianceCores(1, useVxCache = false) ++
  new radiance.subsystem.WithCoalescer(nNewSrcIds = 8) ++
  new radiance.subsystem.WithVortexL1Banks(nBanks = 1)++
  new RadianceBaseConfig)

class RadianceNoCacheConfig extends Config(
  new radiance.subsystem.WithRadianceCores(1, useVxCache = false) ++
  new radiance.subsystem.WithCoalescer(nNewSrcIds = 8) ++
  new RadianceBaseConfig)

class RadianceNoCoalConfig extends Config(
  new radiance.subsystem.WithRadianceCores(1, useVxCache = false) ++
  new radiance.subsystem.WithVortexL1Banks(nBanks = 1)++
  new RadianceBaseConfig)

class RadianceNoCacheNoCoalConfig extends Config(
  new radiance.subsystem.WithRadianceCores(1, useVxCache = false) ++
  new RadianceBaseConfig)

class RadianceLargeConfig extends Config(
  new radiance.subsystem.WithRadianceCores(4, useVxCache = false) ++
  new radiance.subsystem.WithCoalescer(nNewSrcIds = 16) ++
  new radiance.subsystem.WithVortexL1Banks(nBanks = 1)++
  new RadianceBaseConfig)

class RadianceNoROMConfig extends Config(
  new radiance.subsystem.WithRadianceCores(1, useVxCache = false) ++
  new freechips.rocketchip.subsystem.WithCoherentBusTopology ++
  new WithExtMemSize(BigInt("80000000", 16)) ++
  new WithRadBootROM() ++
  new testchipip.soc.WithMbusScratchpad(base=0x7FFF0000L, size=0x10000, banks=1) ++
  new AbstractConfig)

class RadianceFuzzerConfig extends Config(
  new radiance.subsystem.WithFuzzerCores(1, useVxCache = false) ++
  new radiance.subsystem.WithCoalescer(nNewSrcIds = 2) ++
  new radiance.subsystem.WithSimtConfig(nMemLanes = 4, nSrcIds = 2) ++
  new chipyard.config.WithSystemBusWidth(bitWidth = 256) ++
  new chipyard.harness.WithCeaseSuccess ++
  new chipyard.iobinders.WithCeasePunchThrough ++
  new AbstractConfig)

class RadianceOldCacheConfig extends Config(
  new radiance.subsystem.WithRadianceCores(1, useVxCache = true) ++
  new freechips.rocketchip.subsystem.WithCoherentBusTopology ++
  new WithExtMemSize(BigInt("80000000", 16)) ++
  new WithRadBootROM() ++
  new WithRadROMs(0x7FFF0000L, 0x10000, "sims/args.bin") ++
  new WithRadROMs(0x20000L, 0x8000, "sims/op_a.bin") ++
  new WithRadROMs(0x28000L, 0x8000, "sims/op_b.bin") ++
  new AbstractConfig
)

// --------------------
// Rocket-based Configs
// --------------------

class RocketDummyVortexConfig extends Config(
  new radiance.subsystem.WithRadianceCores(1, useVxCache = false) ++
  new radiance.subsystem.WithCoalescer(nNewSrcIds = 16) ++
  new radiance.subsystem.WithSimtConfig(nMemLanes = 4, nSrcIds = 16) ++
  new chipyard.config.WithSystemBusWidth(bitWidth = 256) ++
  new WithExtMemSize(BigInt("80000000", 16)) ++
  new testchipip.soc.WithMbusScratchpad(base=0x7FFF0000L, size=0x10000, banks=1) ++
  new freechips.rocketchip.subsystem.WithNBigCores(1) ++
  new AbstractConfig)

class RocketGPUConfig extends Config(
  new radiance.subsystem.WithNCustomSmallRocketCores(2) ++
  new chipyard.config.AbstractConfig)<|MERGE_RESOLUTION|>--- conflicted
+++ resolved
@@ -52,12 +52,11 @@
   new radiance.subsystem.WithRadianceGemmini(location = InCluster(0), dim = 8, accSizeInKB = 16, tileSize = 8) ++
   // new radiance.subsystem.WithRadianceGemmini(location = InCluster(0), dim = 8, accSizeInKB = 16, tileSize = 8) ++
   new radiance.subsystem.WithRadianceCores(4, location = InCluster(0), useVxCache = false) ++
-<<<<<<< HEAD
   // new radiance.subsystem.WithRadianceFrameBuffer(x"ff018000", 16, 0x8000, x"ff011000", "fb0") ++
+  // 
+  // note to hansung: somehow I don't have serializeUnaligned in my radiance subsystem files. I'll
+  // re-implement this with all the options instead of just this one
   new radiance.subsystem.WithRadianceSharedMem(address = x"ff000000", size = 64 << 10, numBanks = 4, numWords = 8) ++
-=======
-//  new radiance.subsystem.WithRadianceFrameBuffer(x"ff018000", 16, 0x8000, x"ff011000", "fb0") ++
-  new radiance.subsystem.WithRadianceSharedMem(address = x"ff000000", size = 64 << 10/*KBytes*/, numBanks = 4, numWords = 8, serializeUnaligned = true) ++
   new radiance.subsystem.WithCoalescer(nNewSrcIds = 16) ++
   new radiance.subsystem.WithVortexL1Banks(nBanks = 8)++
   new radiance.subsystem.WithRadianceCluster(0) ++
@@ -67,8 +66,7 @@
   // important to keep gemmini tile before RadianceCores to ensure radiance tile id is 0-indexed
   new radiance.subsystem.WithRadianceGemmini(location = InCluster(0), dim = 8, accSizeInKB = 16, tileSize = 8) ++
   new radiance.subsystem.WithRadianceCores(1, location = InCluster(0), useVxCache = false) ++
-  new radiance.subsystem.WithRadianceSharedMem(address = x"ff000000", size = 64 << 10/*KBytes*/, numBanks = 4, numWords = 8, serializeUnaligned = true) ++
->>>>>>> 9d0f02e3
+  new radiance.subsystem.WithRadianceSharedMem(address = x"ff000000", size = 64 << 10/*KBytes*/, numBanks = 4, numWords = 8) ++ // serializeUnaligned: true
   new radiance.subsystem.WithCoalescer(nNewSrcIds = 16) ++
   new radiance.subsystem.WithVortexL1Banks(nBanks = 8)++
   new radiance.subsystem.WithRadianceCluster(0) ++
@@ -76,13 +74,8 @@
 
 class RadianceClusterSmem16KConfig extends Config(
   new radiance.subsystem.WithRadianceGemmini(location = InCluster(0), dim = 8, accSizeInKB = 4, tileSize = 4) ++
-<<<<<<< HEAD
-  new radiance.subsystem.WithRadianceCores(2, location = InCluster(0), useVxCache = false) ++
-  new radiance.subsystem.WithRadianceSharedMem(address = x"ff000000", size = 16 << 10, numBanks = 4, numWords = 8) ++
-=======
   new radiance.subsystem.WithRadianceCores(4, location = InCluster(0), useVxCache = false) ++
-  new radiance.subsystem.WithRadianceSharedMem(address = x"ff000000", size = 16 << 10/*KBytes*/, numBanks = 4, numWords = 8, serializeUnaligned = false) ++
->>>>>>> 9d0f02e3
+  new radiance.subsystem.WithRadianceSharedMem(address = x"ff000000", size = 16 << 10/*KBytes*/, numBanks = 4, numWords = 8) ++ // serializeUnaligned: false
   new radiance.subsystem.WithCoalescer(nNewSrcIds = 16) ++
   new radiance.subsystem.WithVortexL1Banks(nBanks = 8)++
   new radiance.subsystem.WithRadianceCluster(0) ++
