--- conflicted
+++ resolved
@@ -74,14 +74,9 @@
 class WithFireSimConfigTweaks extends Config(
   // Required*: When using FireSim-as-top to provide a correct path to the target bootrom source
   new WithBootROM ++
-<<<<<<< HEAD
-  // Optional*: Removing this will require target-software changes to properly capture UART output
-  new WithPeripheryBusFrequency(BigInt(3000000000L)) ++
-=======
   // Optional*: Removing this will require adjusting the UART baud rate and
   // potential target-software changes to properly capture UART output
-  new WithPeripheryBusFrequency(BigInt(3200000000L)) ++
->>>>>>> 862d1fb7
+  new WithPeripheryBusFrequency(BigInt(3000000000L)) ++
   // Required: Existing FAME-1 transform cannot handle black-box clock gates
   new WithoutClockGating ++
   // Required*: Removes thousands of assertions that would be synthesized (* pending PriorityMux bugfix)
