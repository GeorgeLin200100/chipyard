--- conflicted
+++ resolved
@@ -131,12 +131,8 @@
 lazy val chipyard = conditionalDependsOn(project in file("generators/chipyard"))
   .dependsOn(boom, hwacha, sifive_blocks, sifive_cache, utilities, iocell,
     sha3, // On separate line to allow for cleaner tutorial-setup patches
-<<<<<<< HEAD
-    gemmini, icenet, tracegen, ariane, memory_blade)
-=======
     dsptools, `rocket-dsptools`,
-    gemmini, icenet, tracegen, ariane, nvdla)
->>>>>>> 426a70ff
+    gemmini, icenet, tracegen, ariane, nvdla, memory_blade)
   .settings(commonSettings)
 
 lazy val tracegen = conditionalDependsOn(project in file("generators/tracegen"))
