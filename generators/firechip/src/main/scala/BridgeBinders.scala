//See LICENSE for license details.

package firesim.firesim

import chisel3._
import chisel3.experimental.annotate

import freechips.rocketchip.config.{Field, Config, Parameters}
import freechips.rocketchip.diplomacy.{LazyModule}
import freechips.rocketchip.devices.debug.HasPeripheryDebugModuleImp
import freechips.rocketchip.subsystem.{CanHaveMasterAXI4MemPortModuleImp}
import freechips.rocketchip.tile.{RocketTile}
import sifive.blocks.devices.uart.HasPeripheryUARTModuleImp

import testchipip.{CanHavePeripherySerialModuleImp, CanHavePeripheryBlockDeviceModuleImp, CanHaveTraceIOModuleImp}
import icenet.CanHavePeripheryIceNICModuleImp

import junctions.{NastiKey, NastiParameters}
import midas.models.{FASEDBridge, AXI4EdgeSummary, CompleteConfig}
import midas.targetutils.{MemModelAnnotation}
import firesim.bridges._
import firesim.configs.MemModelKey
import tracegen.HasTraceGenTilesModuleImp

<<<<<<< HEAD
import memblade.cache.{HasDRAMCacheNoNICModuleImp, HasPeripheryDRAMCacheModuleImpValidOnly}
import memblade.client.HasPeripheryRemoteMemClientModuleImpValidOnly
import memblade.manager.HasPeripheryMemBladeModuleImpValidOnly

class WithTiedOffDebug extends RegisterBridgeBinder({ case target: HasPeripheryDebugModuleImp =>
  target.debug.foreach(_.clockeddmi.foreach({ cdmi =>
    cdmi.dmi.req.valid := false.B
    cdmi.dmi.req.bits := DontCare
    cdmi.dmi.resp.ready := false.B
    cdmi.dmiClock := false.B.asClock
    cdmi.dmiReset := false.B
  }))
  Seq()
})
=======
import boom.common.{BoomTile}

import chipyard.iobinders.{IOBinders, OverrideIOBinder, ComposeIOBinder}
import chipyard.HasBoomAndRocketTilesModuleImp
>>>>>>> 48a7f22c

class WithSerialBridge extends OverrideIOBinder({
  (c, r, s, target: CanHavePeripherySerialModuleImp) => target.serial.map(s => SerialBridge(s)(target.p)).toSeq
})

class WithNICBridge extends OverrideIOBinder({
  (c, r, s, target: CanHavePeripheryIceNICModuleImp) => target.net.map(n => NICBridge(n)(target.p)).toSeq
})

class WithUARTBridge extends OverrideIOBinder({
  (c, r, s, target: HasPeripheryUARTModuleImp) => target.uart.map(u => UARTBridge(u)(target.p)).toSeq
})

class WithBlockDeviceBridge extends OverrideIOBinder({
  (c, r, s, target: CanHavePeripheryBlockDeviceModuleImp) => target.bdev.map(b => BlockDevBridge(b, target.reset.toBool)(target.p)).toSeq
})

class WithFASEDBridge extends OverrideIOBinder({
  (c, r, s, t: CanHaveMasterAXI4MemPortModuleImp) => {
    implicit val p = t.p
    (t.mem_axi4 zip t.outer.memAXI4Node).flatMap({ case (io, node) =>
      (io zip node.in).map({ case (axi4Bundle, (_, edge)) =>
        val nastiKey = NastiParameters(axi4Bundle.r.bits.data.getWidth,
                                       axi4Bundle.ar.bits.addr.getWidth,
                                       axi4Bundle.ar.bits.id.getWidth)
        val lastChannel = axi4Bundle == io.last
        FASEDBridge(axi4Bundle, t.reset.toBool,
          CompleteConfig(
            p(firesim.configs.MemModelKey),
            nastiKey,
            Some(AXI4EdgeSummary(edge)),
            lastChannel))
      })
    }).toSeq
  }
})

class WithTracerVBridge extends OverrideIOBinder({
  (c, r, s, target: CanHaveTraceIOModuleImp) => target.traceIO.map(t => TracerVBridge(t)(target.p)).toSeq
})

class WithTraceGenBridge extends OverrideIOBinder({
  (c, r, s, target: HasTraceGenTilesModuleImp) => Seq(GroundTestBridge(target.success)(target.p))
})

class WithFireSimMultiCycleRegfile extends ComposeIOBinder({
  (c, r, s, target: HasBoomAndRocketTilesModuleImp) => {
    target.outer.tiles.map {
      case r: RocketTile => {
        annotate(MemModelAnnotation(r.module.core.rocketImpl.rf.rf))
        r.module.fpuOpt.foreach(fpu => annotate(MemModelAnnotation(fpu.fpuImpl.regfile)))
      }
      case b: BoomTile => {
        val core = b.module.core
        core.iregfile match {
          case irf: boom.exu.RegisterFileSynthesizable => annotate(MemModelAnnotation(irf.regfile))
          case _ => Nil
        }
        if (core.fp_pipeline != null) core.fp_pipeline.fregfile match {
          case frf: boom.exu.RegisterFileSynthesizable => annotate(MemModelAnnotation(frf.regfile))
          case _ => Nil
        }
      }
    }
    Nil
  }
})

<<<<<<< HEAD
class WithDRAMCacheBridge extends RegisterBridgeBinder({
  case t: HasPeripheryDRAMCacheModuleImpValidOnly =>
    implicit val p = t.p
    val io = t.cache_axi4
    val node = t.outer.outAXI4Node
    val axiBridges = (io zip node.in).map({ case (axi4Bundle, (_, edge)) =>
      val nastiKey = NastiParameters(axi4Bundle.r.bits.data.getWidth,
                                     axi4Bundle.ar.bits.addr.getWidth,
                                     axi4Bundle.ar.bits.id.getWidth)
      val lastChannel = axi4Bundle == io.last
      FASEDBridge(axi4Bundle, t.reset.toBool,
        CompleteConfig(
          p(firesim.configs.MemModelKey),
          nastiKey,
          Some(AXI4EdgeSummary(edge)),
          lastChannel))
    }).toSeq
    val nicBridge = NICBridge(t.net)
    nicBridge +: axiBridges

  case t: HasDRAMCacheNoNICModuleImp =>
    implicit val p = t.p
    val io = t.cache_axi4
    val node = t.outer.outAXI4Node
    val axiBridges = (io zip node.in).map({ case (axi4Bundle, (_, edge)) =>
      val nastiKey = NastiParameters(axi4Bundle.r.bits.data.getWidth,
                                     axi4Bundle.ar.bits.addr.getWidth,
                                     axi4Bundle.ar.bits.id.getWidth)
      val lastChannel = axi4Bundle == io.last
      FASEDBridge(axi4Bundle, t.reset.toBool,
        CompleteConfig(
          p(firesim.configs.MemModelKey),
          nastiKey,
          Some(AXI4EdgeSummary(edge)),
          lastChannel))
    }).toSeq
    val nicBridge = NICBridge(t.net)
    nicBridge +: axiBridges
})

class WithMemBladeBridge extends RegisterBridgeBinder({
  case t: HasPeripheryMemBladeModuleImpValidOnly =>
    Seq(NICBridge(t.net)(t.p))
})

class WithRemoteMemClientBridge extends RegisterBridgeBinder({
  case t: HasPeripheryRemoteMemClientModuleImpValidOnly =>
    Seq(NICBridge(t.net)(t.p))
})
=======

>>>>>>> 48a7f22c

// Shorthand to register all of the provided bridges above
class WithDefaultFireSimBridges extends Config(
  new chipyard.iobinders.WithGPIOTiedOff ++
  new chipyard.iobinders.WithTiedOffDebug ++
  new chipyard.iobinders.WithTieOffInterrupts ++
  new WithSerialBridge ++
  new WithNICBridge ++
  new WithUARTBridge ++
  new WithBlockDeviceBridge ++
  new WithFASEDBridge ++
  new WithFireSimMultiCycleRegfile ++
  new WithTracerVBridge
)<|MERGE_RESOLUTION|>--- conflicted
+++ resolved
@@ -22,27 +22,14 @@
 import firesim.configs.MemModelKey
 import tracegen.HasTraceGenTilesModuleImp
 
-<<<<<<< HEAD
 import memblade.cache.{HasDRAMCacheNoNICModuleImp, HasPeripheryDRAMCacheModuleImpValidOnly}
 import memblade.client.HasPeripheryRemoteMemClientModuleImpValidOnly
 import memblade.manager.HasPeripheryMemBladeModuleImpValidOnly
 
-class WithTiedOffDebug extends RegisterBridgeBinder({ case target: HasPeripheryDebugModuleImp =>
-  target.debug.foreach(_.clockeddmi.foreach({ cdmi =>
-    cdmi.dmi.req.valid := false.B
-    cdmi.dmi.req.bits := DontCare
-    cdmi.dmi.resp.ready := false.B
-    cdmi.dmiClock := false.B.asClock
-    cdmi.dmiReset := false.B
-  }))
-  Seq()
-})
-=======
 import boom.common.{BoomTile}
 
 import chipyard.iobinders.{IOBinders, OverrideIOBinder, ComposeIOBinder}
 import chipyard.HasBoomAndRocketTilesModuleImp
->>>>>>> 48a7f22c
 
 class WithSerialBridge extends OverrideIOBinder({
   (c, r, s, target: CanHavePeripherySerialModuleImp) => target.serial.map(s => SerialBridge(s)(target.p)).toSeq
@@ -111,9 +98,8 @@
   }
 })
 
-<<<<<<< HEAD
-class WithDRAMCacheBridge extends RegisterBridgeBinder({
-  case t: HasPeripheryDRAMCacheModuleImpValidOnly =>
+class WithDRAMCacheBridge extends OverrideIOBinder({
+  (c, r, s, t: HasPeripheryDRAMCacheModuleImpValidOnly) => {
     implicit val p = t.p
     val io = t.cache_axi4
     val node = t.outer.outAXI4Node
@@ -131,39 +117,18 @@
     }).toSeq
     val nicBridge = NICBridge(t.net)
     nicBridge +: axiBridges
-
-  case t: HasDRAMCacheNoNICModuleImp =>
-    implicit val p = t.p
-    val io = t.cache_axi4
-    val node = t.outer.outAXI4Node
-    val axiBridges = (io zip node.in).map({ case (axi4Bundle, (_, edge)) =>
-      val nastiKey = NastiParameters(axi4Bundle.r.bits.data.getWidth,
-                                     axi4Bundle.ar.bits.addr.getWidth,
-                                     axi4Bundle.ar.bits.id.getWidth)
-      val lastChannel = axi4Bundle == io.last
-      FASEDBridge(axi4Bundle, t.reset.toBool,
-        CompleteConfig(
-          p(firesim.configs.MemModelKey),
-          nastiKey,
-          Some(AXI4EdgeSummary(edge)),
-          lastChannel))
-    }).toSeq
-    val nicBridge = NICBridge(t.net)
-    nicBridge +: axiBridges
+  }
 })
 
-class WithMemBladeBridge extends RegisterBridgeBinder({
-  case t: HasPeripheryMemBladeModuleImpValidOnly =>
+class WithMemBladeBridge extends OverrideIOBinder({
+  (c, r, s, t: HasPeripheryMemBladeModuleImpValidOnly) =>
     Seq(NICBridge(t.net)(t.p))
 })
 
-class WithRemoteMemClientBridge extends RegisterBridgeBinder({
-  case t: HasPeripheryRemoteMemClientModuleImpValidOnly =>
+class WithRemoteMemClientBridge extends OverrideIOBinder({
+  (c, r, s, t: HasPeripheryRemoteMemClientModuleImpValidOnly) =>
     Seq(NICBridge(t.net)(t.p))
 })
-=======
-
->>>>>>> 48a7f22c
 
 // Shorthand to register all of the provided bridges above
 class WithDefaultFireSimBridges extends Config(
