--- conflicted
+++ resolved
@@ -149,8 +149,7 @@
     sha3, // On separate line to allow for cleaner tutorial-setup patches
     dsptools, `rocket-dsp-utils`,
     gemmini, icenet, tracegen, cva6, nvdla, sodor, ibex, fft_generator,
-<<<<<<< HEAD
-    /*saturn,*/ bar_prefetchers, constellation)
+    /*saturn,*/ bar_prefetchers, constellation, mempress)
   .settings(libraryDependencies ++= rocketLibDeps.value)
   .settings(commonSettings)
 
@@ -164,18 +163,12 @@
   .settings(libraryDependencies ++= rocketLibDeps.value)
   .settings(commonSettings)*/
 
-=======
-    constellation, mempress)
-  .settings(libraryDependencies ++= rocketLibDeps.value)
-  .settings(commonSettings)
-
 lazy val mempress = (project in file("generators/mempress"))
   .dependsOn(rocketchip, midasTargetUtils)
   .settings(libraryDependencies ++= rocketLibDeps.value)
   .settings(chiselTestSettings)
   .settings(commonSettings)
 
->>>>>>> 69044268
 lazy val constellation = (project in file("generators/constellation"))
   .dependsOn(rocketchip)
   .settings(libraryDependencies ++= rocketLibDeps.value)
