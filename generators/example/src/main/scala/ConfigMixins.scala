--- conflicted
+++ resolved
@@ -192,7 +192,6 @@
   }
 })
 
-<<<<<<< HEAD
 class WithRemoteMemClient(spanBytes: Int = 1024)
     extends Config((site, here, up) => {
   case RemoteMemClientKey => RemoteMemClientConfig(
@@ -209,14 +208,6 @@
       nSpanTrackers = max(384 / spanBytesVal, 2),
       spanQueue = MemBladeQueueParams(reqHeadDepth = 32, respHeadDepth = 32),
       wordQueue = MemBladeQueueParams(reqHeadDepth = 32, respHeadDepth = 32))
-  }
-})
-
-class WithRemoteMemClientTop extends Config((site, here, up) => {
-  case BuildTop => (clock: Clock, reset: Bool, p: Parameters) => {
-    val top = Module(LazyModule(new TopWithRemoteMemClient()(p)).module)
-    top.connectTestMemBlade()
-    top
   }
 })
 
@@ -240,28 +231,6 @@
       zeroMetadata = true)
   }
 })
-
-class WithDRAMCacheTop extends Config((site, here, up) => {
-  case BuildTop => (clock: Clock, reset: Bool, p: Parameters) => {
-    val top = Module(LazyModule(new TopWithDRAMCache()(p)).module)
-    top.connectTestMemBlade(100)
-    top.connectSimAXICacheMem()
-    top
-  }
-})
-
-// DOC include start: WithInitZero
-class WithInitZero(base: BigInt, size: BigInt) extends Config((site, here, up) => {
-  case InitZeroKey => InitZeroConfig(base, size)
-})
-
-class WithInitZeroTop extends Config((site, here, up) => {
-  case BuildTop => (clock: Clock, reset: Bool, p: Parameters) =>
-    Module(LazyModule(new TopWithInitZero()(p)).module)
-})
-// DOC include end: WithInitZero
-=======
->>>>>>> e89a0c3d
 
 /**
  * Mixin to add a small Rocket core to the system as a "control" core.
@@ -315,16 +284,15 @@
   }
 })
 
-<<<<<<< HEAD
 class WithHwachaConfPrec extends Config((site, here, up) => {
   case hwacha.HwachaConfPrec => true
   // With ConfPrec on, there can 4x the number of elements per SRAM entry
   case hwacha.HwachaMaxVLen => up(hwacha.HwachaMaxVLen) * 4
-=======
+})
+
 /**
  * Mixin to add a backing scratchpad (default size 4MB)
  */
 class WithBackingScratchpad(base: BigInt = 0x80000000L, mask: BigInt = ((4 << 20) - 1)) extends Config((site, here, up) => {
   case BackingScratchpadKey => Some(BackingScratchpadParams(base, mask))
->>>>>>> e89a0c3d
 })