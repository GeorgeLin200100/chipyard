package chipyard

import freechips.rocketchip.config.{Config}

// ---------------------
// BOOM Configs
// ---------------------

class SmallBoomConfig extends Config(
  new boom.common.WithNSmallBooms(1) ++                          // small boom config
  new chipyard.config.AbstractConfig)

class MediumBoomConfig extends Config(
  new boom.common.WithNMediumBooms(1) ++                         // medium boom config
  new chipyard.config.AbstractConfig)

class LargeBoomConfig extends Config(
  new boom.common.WithNLargeBooms(1) ++                          // large boom config
  new chipyard.config.AbstractConfig)

class MegaBoomConfig extends Config(
  new boom.common.WithNMegaBooms(1) ++                           // mega boom config
  new chipyard.config.AbstractConfig)

class DualSmallBoomConfig extends Config(
  new boom.common.WithNSmallBooms(2) ++                          // 2 boom cores
  new chipyard.config.AbstractConfig)

class HwachaLargeBoomConfig extends Config(
<<<<<<< HEAD
  new hwacha.DefaultHwachaConfig ++                              // use Hwacha vector accelerator
=======
  new chipyard.iobinders.WithUARTAdapter ++
  new chipyard.iobinders.WithTieOffInterrupts ++
  new chipyard.iobinders.WithBlackBoxSimMem ++
  new chipyard.iobinders.WithTiedOffDebug ++
  new chipyard.iobinders.WithSimSerial ++
  new testchipip.WithTSI ++
  new chipyard.config.WithBootROM ++
  new chipyard.config.WithUART ++
  new chipyard.config.WithL2TLBs(1024) ++
  new chipyard.config.WithHwachaTest ++
  new hwacha.DefaultHwachaConfig ++                         // use Hwacha vector accelerator
  new freechips.rocketchip.subsystem.WithNoMMIOPort ++
  new freechips.rocketchip.subsystem.WithNoSlavePort ++
  new freechips.rocketchip.subsystem.WithInclusiveCache ++
  new freechips.rocketchip.subsystem.WithNExtTopInterrupts(0) ++
>>>>>>> 84620e02
  new boom.common.WithNLargeBooms(1) ++
  new chipyard.config.AbstractConfig)

class LoopbackNICLargeBoomConfig extends Config(
  new chipyard.iobinders.WithLoopbackNIC ++                      // drive NIC IOs with loopback
  new icenet.WithIceNIC ++                                       // build a NIC
  new boom.common.WithNLargeBooms(1) ++
  new chipyard.config.AbstractConfig)

class DromajoBoomConfig extends Config(
  new chipyard.iobinders.WithSimDromajoBridge ++                 // attach Dromajo
  new chipyard.config.WithTraceIO ++                             // enable the traceio
  new boom.common.WithNSmallBooms(1) ++
  new chipyard.config.AbstractConfig)<|MERGE_RESOLUTION|>--- conflicted
+++ resolved
@@ -27,25 +27,8 @@
   new chipyard.config.AbstractConfig)
 
 class HwachaLargeBoomConfig extends Config(
-<<<<<<< HEAD
+  new chipyard.config.WithHwachaTest ++
   new hwacha.DefaultHwachaConfig ++                              // use Hwacha vector accelerator
-=======
-  new chipyard.iobinders.WithUARTAdapter ++
-  new chipyard.iobinders.WithTieOffInterrupts ++
-  new chipyard.iobinders.WithBlackBoxSimMem ++
-  new chipyard.iobinders.WithTiedOffDebug ++
-  new chipyard.iobinders.WithSimSerial ++
-  new testchipip.WithTSI ++
-  new chipyard.config.WithBootROM ++
-  new chipyard.config.WithUART ++
-  new chipyard.config.WithL2TLBs(1024) ++
-  new chipyard.config.WithHwachaTest ++
-  new hwacha.DefaultHwachaConfig ++                         // use Hwacha vector accelerator
-  new freechips.rocketchip.subsystem.WithNoMMIOPort ++
-  new freechips.rocketchip.subsystem.WithNoSlavePort ++
-  new freechips.rocketchip.subsystem.WithInclusiveCache ++
-  new freechips.rocketchip.subsystem.WithNExtTopInterrupts(0) ++
->>>>>>> 84620e02
   new boom.common.WithNLargeBooms(1) ++
   new chipyard.config.AbstractConfig)
 
