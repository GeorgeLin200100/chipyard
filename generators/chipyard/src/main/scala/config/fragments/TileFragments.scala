package chipyard.config

import chisel3._

import freechips.rocketchip.config.{Field, Parameters, Config}
import freechips.rocketchip.tile._
import freechips.rocketchip.subsystem._
import freechips.rocketchip.rocket.{RocketCoreParams, MulDivParams, DCacheParams, ICacheParams}

import boom.common.{BoomTileAttachParams}
import cva6.{CVA6TileAttachParams}

import testchipip._
import prefetchers.{TilePrefetchingMasterPortParams}

class WithL2TLBs(entries: Int) extends Config((site, here, up) => {
  case TilesLocated(InSubsystem) => up(TilesLocated(InSubsystem), site) map {
    case tp: RocketTileAttachParams => tp.copy(tileParams = tp.tileParams.copy(
      core = tp.tileParams.core.copy(nL2TLBEntries = entries)))
    case tp: BoomTileAttachParams => tp.copy(tileParams = tp.tileParams.copy(
      core = tp.tileParams.core.copy(nL2TLBEntries = entries)))
    case other => other
  }
})

class WithTraceIO extends Config((site, here, up) => {
  case TilesLocated(InSubsystem) => up(TilesLocated(InSubsystem), site) map {
    case tp: BoomTileAttachParams => tp.copy(tileParams = tp.tileParams.copy(
      trace = true))
    case tp: CVA6TileAttachParams => tp.copy(tileParams = tp.tileParams.copy(
      trace = true))
    case other => other
  }
  case TracePortKey => Some(TracePortParams())
})

class WithNPerfCounters(n: Int = 29) extends Config((site, here, up) => {
  case TilesLocated(InSubsystem) => up(TilesLocated(InSubsystem), site) map {
    case tp: RocketTileAttachParams => tp.copy(tileParams = tp.tileParams.copy(
      core = tp.tileParams.core.copy(nPerfCounters = n)))
    case tp: BoomTileAttachParams => tp.copy(tileParams = tp.tileParams.copy(
      core = tp.tileParams.core.copy(nPerfCounters = n)))
    case other => other
  }
})

class WithNPMPs(n: Int = 8) extends Config((site, here, up) => {
  case TilesLocated(InSubsystem) => up(TilesLocated(InSubsystem), site) map {
    case tp: RocketTileAttachParams => tp.copy(tileParams = tp.tileParams.copy(
      core = tp.tileParams.core.copy(nPMPs = n)))
    case tp: BoomTileAttachParams => tp.copy(tileParams = tp.tileParams.copy(
      core = tp.tileParams.core.copy(nPMPs = n)))
    case other => other
  }
})

class WithRocketICacheScratchpad extends Config((site, here, up) => {
  case TilesLocated(InSubsystem) => up(TilesLocated(InSubsystem), site) map {
    case tp: RocketTileAttachParams => tp.copy(tileParams = tp.tileParams.copy(
      icache = tp.tileParams.icache.map(_.copy(itimAddr = Some(0x300000 + tp.tileParams.hartId * 0x10000)))
    ))
  }
})

class WithRocketDCacheScratchpad extends Config((site, here, up) => {
  case TilesLocated(InSubsystem) => up(TilesLocated(InSubsystem), site) map {
    case tp: RocketTileAttachParams => tp.copy(tileParams = tp.tileParams.copy(
      dcache = tp.tileParams.dcache.map(_.copy(nSets = 32, nWays = 1, scratch = Some(0x200000 + tp.tileParams.hartId * 0x10000)))
    ))
  }
<<<<<<< HEAD
})

class WithTileToSBusPrefetchers extends Config((site, here, up) => {
  case TilesLocated(InSubsystem) => up(TilesLocated(InSubsystem), site) map {
    case tp: RocketTileAttachParams => tp.copy(crossingParams = tp.crossingParams.copy(
      master = TilePrefetchingMasterPortParams(tp.tileParams.hartId, tp.crossingParams.master)))
    case tp: BoomTileAttachParams => tp.copy(crossingParams = tp.crossingParams.copy(
      master = TilePrefetchingMasterPortParams(tp.tileParams.hartId, tp.crossingParams.master)))
    //case tp: SodorTileAttachParams => tp.copy(crossingParams = tp.crossingParams.copy(
    //  master = TilePrefetchingMasterPortParams(tp.tileParams.hartId, tp.crossingParams.master)))
  }
})
=======
})
>>>>>>> 69044268
<|MERGE_RESOLUTION|>--- conflicted
+++ resolved
@@ -68,7 +68,6 @@
       dcache = tp.tileParams.dcache.map(_.copy(nSets = 32, nWays = 1, scratch = Some(0x200000 + tp.tileParams.hartId * 0x10000)))
     ))
   }
-<<<<<<< HEAD
 })
 
 class WithTileToSBusPrefetchers extends Config((site, here, up) => {
@@ -81,6 +80,3 @@
     //  master = TilePrefetchingMasterPortParams(tp.tileParams.hartId, tp.crossingParams.master)))
   }
 })
-=======
-})
->>>>>>> 69044268
