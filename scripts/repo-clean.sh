--- conflicted
+++ resolved
@@ -26,14 +26,9 @@
     popd
 )
 (
-<<<<<<< HEAD
-    if [ -d $RDIR/generators/cva6/src/main/resources/vsrc/cva6 ]
-=======
-    pushd $RDIR/generators/cva6/src/main/resources/cva6/vsrc
-    if [ -d cva6 ]
->>>>>>> c1ad70c1
+    if [ -d $RDIR/generators/cva6/src/main/resources/cva6/vsrc ]
     then
-        pushd $RDIR/generators/cva6/src/main/resources/vsrc/cva6
+        pushd $RDIR/generators/cva6/src/main/resources/cva6/vsrc
         if [ -d cva6 ]
         then
 	    git submodule deinit -f cva6
